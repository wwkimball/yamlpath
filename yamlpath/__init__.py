"""Core YAML Path classes."""
# Establish the version number common to all components
<<<<<<< HEAD
__version__ = "3.8.1"
=======
__version__ = "3.8.2"
>>>>>>> 1001a9e5

from yamlpath.yamlpath import YAMLPath
from yamlpath.processor import Processor<|MERGE_RESOLUTION|>--- conflicted
+++ resolved
@@ -1,10 +1,6 @@
 """Core YAML Path classes."""
 # Establish the version number common to all components
-<<<<<<< HEAD
-__version__ = "3.8.1"
-=======
 __version__ = "3.8.2"
->>>>>>> 1001a9e5
 
 from yamlpath.yamlpath import YAMLPath
 from yamlpath.processor import Processor