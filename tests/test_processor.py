--- conflicted
+++ resolved
@@ -1,1192 +1,1186 @@
-import pytest
-from datetime import date
-from types import SimpleNamespace
-
-from ruamel.yaml import YAML
-from ruamel.yaml.comments import TaggedScalar
-
-from yamlpath.func import unwrap_node_coords
-from yamlpath.exceptions import YAMLPathException
-from yamlpath.enums import (
-    PathSeperators,
-    PathSegmentTypes,
-    PathSearchMethods,
-    YAMLValueFormats,
-)
-from yamlpath.path import SearchTerms
-from yamlpath.wrappers import ConsolePrinter
-from yamlpath import YAMLPath, Processor
-from tests.conftest import quiet_logger
-
-
-class Test_Processor():
-    """Tests for the Processor class."""
-
-    def test_get_none_data_nodes(self, quiet_logger):
-        processor = Processor(quiet_logger, None)
-        yamlpath = YAMLPath("abc")
-        optional_matches = 0
-        must_exist_matches = 0
-        req_node_matches = 0
-        traversal_matches = 0
-
-        for node in processor.get_nodes(yamlpath, mustexist=False):
-            optional_matches += 1
-        for node in processor.get_nodes(yamlpath, mustexist=True):
-            must_exist_matches += 1
-        for node in processor._get_required_nodes(None, yamlpath):
-            req_node_matches += 1
-        for node in processor._get_nodes_by_traversal(None, yamlpath, 0):
-            traversal_matches += 1
-
-        assert optional_matches == 0
-        assert must_exist_matches == 0
-        assert req_node_matches == 0
-        assert traversal_matches == 1   # A None node traverses into null
-
-    @pytest.mark.parametrize("yamlpath,results,mustexist,default", [
-        ("aliases[&aliasAnchorOne]", ["Anchored Scalar Value"], True, None),
-        ("aliases[&newAlias]", ["Not in the original data"], False, "Not in the original data"),
-        ("aliases[0]", ["Anchored Scalar Value"], True, None),
-        ("aliases.0", ["Anchored Scalar Value"], True, None),
-        ("(array_of_hashes.name)+(rollback_hashes.on_condition.failure.name)", [["one", "two", "three", "four"]], True, None),
-        ("/array_of_hashes/name", ["one", "two"], True, None),
-        ("aliases[1:2]", [["Hey, Number Two!"]], True, None),
-        ("aliases[1:1]", [["Hey, Number Two!"]], True, None),
-        ("squads[bravo:charlie]", [2.2, 3.3], True, None),
-        ("/&arrayOfHashes/1/step", [2], True, None),
-        ("&arrayOfHashes[step=1].name", ["one"], True, None),
-        ("squads[.!=""][.=1.1]", [1.1], True, None),
-        ("squads[.!=""][.>1.1][.<3.3]", [2.2], True, None),
-        ("aliases[.^Hey]", ["Hey, Number Two!"], True, None),
-        ("aliases[.$Value]", ["Anchored Scalar Value"], True, None),
-        ("aliases[.%Value]", ["Anchored Scalar Value"], True, None),
-        ("&arrayOfHashes[step>1].name", ["two"], True, None),
-        ("&arrayOfHashes[step<2].name", ["one"], True, None),
-        ("squads[.>charlie]", [4.4], True, None),
-        ("squads[.>=charlie]", [3.3, 4.4], True, None),
-        ("squads[.<bravo]", [1.1], True, None),
-        ("squads[.<=bravo]", [1.1, 2.2], True, None),
-        (r"squads[.=~/^\w{6,}$/]", [3.3], True, None),
-        ("squads[alpha=1.1]", [1.1], True, None),
-        ("(&arrayOfHashes.step)+(/rollback_hashes/on_condition/failure/step)-(disabled_steps)", [[1, 4]], True, None),
-        ("(&arrayOfHashes.step)+((/rollback_hashes/on_condition/failure/step)-(disabled_steps))", [[1, 2, 4]], True, None),
-        ("(disabled_steps)+(&arrayOfHashes.step)", [[2, 3, 1, 2]], True, None),
-        ("(&arrayOfHashes.step)+(disabled_steps)[1]", [2], True, None),
-        ("((&arrayOfHashes.step)[1])[0]", [2], True, None),
-        ("does.not.previously.exist[7]", ["Huzzah!"], False, "Huzzah!"),
-        ("/number_keys/1", ["one"], True, None),
-        ("**.[.^Hey]", ["Hey, Number Two!"], True, None),
-        ("/**/Hey*", ["Hey, Number Two!"], True, None),
-        ("lots_of_names.**.name", ["Name 1-1", "Name 2-1", "Name 3-1", "Name 4-1", "Name 4-2", "Name 4-3", "Name 4-4"], True, None),
-        ("/array_of_hashes/**", [1, "one", 2, "two"], True, None),
-        ("products_hash.*[dimensions.weight==4].(availability.start.date)+(availability.stop.date)", [[date(2020, 8, 1), date(2020, 9, 25)], [date(2020, 1, 1), date(2020, 1, 1)]], True, None),
-        ("products_array[dimensions.weight==4].product", ["doohickey", "widget"], True, None),
-        ("(products_hash.*.dimensions.weight)[max()][parent(2)].dimensions.weight", [10], True, None)
-    ])
-    def test_get_nodes(self, quiet_logger, yamlpath, results, mustexist, default):
-        yamldata = """---
-aliases:
-  - &aliasAnchorOne Anchored Scalar Value
-  - &aliasAnchorTwo Hey, Number Two!
-array_of_hashes: &arrayOfHashes
-  - step: 1
-    name: one
-  - step: 2
-    name: two
-rollback_hashes:
-  on_condition:
-    failure:
-      - step: 3
-        name: three
-      - step: 4
-        name: four
-disabled_steps:
-  - 2
-  - 3
-squads:
-  alpha: 1.1
-  bravo: 2.2
-  charlie: 3.3
-  delta: 4.4
-number_keys:
-  1: one
-  2: two
-  3: three
-
-# For traversal tests:
-name: Name 0-0
-lots_of_names:
-  name: Name 1-1
-  tier1:
-    name: Name 2-1
-    tier2:
-      name: Name 3-1
-      list_of_named_objects:
-        - name: Name 4-1
-          tag: Tag 4-1
-          other: Other 4-1
-          dude: Dude 4-1
-        - tag: Tag 4-2
-          name: Name 4-2
-          dude: Dude 4-2
-          other: Other 4-2
-        - other: Other 4-3
-          dude: Dude 4-3
-          tag: Tag 4-3
-          name: Name 4-3
-        - dude: Dude 4-4
-          tag: Tag 4-4
-          name: Name 4-4
-          other: Other 4-4
-
-###############################################################################
-# For descendent searching:
-products_hash:
-  doodad:
-    availability:
-      start:
-        date: 2020-10-10
-        time: 08:00
-      stop:
-        date: 2020-10-29
-        time: 17:00
-    dimensions:
-      width: 5
-      height: 5
-      depth: 5
-      weight: 10
-  doohickey:
-    availability:
-      start:
-        date: 2020-08-01
-        time: 10:00
-      stop:
-        date: 2020-09-25
-        time: 10:00
-    dimensions:
-      width: 1
-      height: 2
-      depth: 3
-      weight: 4
-  widget:
-    availability:
-      start:
-        date: 2020-01-01
-        time: 12:00
-      stop:
-        date: 2020-01-01
-        time: 16:00
-    dimensions:
-      width: 9
-      height: 10
-      depth: 1
-      weight: 4
-products_array:
-  - product: doodad
-    availability:
-      start:
-        date: 2020-10-10
-        time: 08:00
-      stop:
-        date: 2020-10-29
-        time: 17:00
-    dimensions:
-      width: 5
-      height: 5
-      depth: 5
-      weight: 10
-  - product: doohickey
-    availability:
-      start:
-        date: 2020-08-01
-        time: 10:00
-      stop:
-        date: 2020-09-25
-        time: 10:00
-    dimensions:
-      width: 1
-      height: 2
-      depth: 3
-      weight: 4
-  - product: widget
-    availability:
-      start:
-        date: 2020-01-01
-        time: 12:00
-      stop:
-        date: 2020-01-01
-        time: 16:00
-    dimensions:
-      width: 9
-      height: 10
-      depth: 1
-      weight: 4
-###############################################################################
-"""
-        yaml = YAML()
-        processor = Processor(quiet_logger, yaml.load(yamldata))
-        matchidx = 0
-        for node in processor.get_nodes(
-                yamlpath, mustexist=mustexist, default_value=default
-        ):
-            assert unwrap_node_coords(node) == results[matchidx]
-            matchidx += 1
-        assert len(results) == matchidx
-
-    def test_enforce_pathsep(self, quiet_logger):
-        yamldata = """---
-        aliases:
-          - &aliasAnchorOne Anchored Scalar Value
-        """
-        yaml = YAML()
-        processor = Processor(quiet_logger, yaml.load(yamldata))
-        yamlpath = YAMLPath("aliases[&aliasAnchorOne]")
-        for node in processor.get_nodes(yamlpath, pathsep=PathSeperators.FSLASH):
-            assert unwrap_node_coords(node) == "Anchored Scalar Value"
-
-    @pytest.mark.parametrize("yamlpath,mustexist", [
-        ("abc", True),
-        ("/ints/[.=4F]", True),
-        ("/ints/[.>4F]", True),
-        ("/ints/[.<4F]", True),
-        ("/ints/[.>=4F]", True),
-        ("/ints/[.<=4F]", True),
-        ("/floats/[.=4.F]", True),
-        ("/floats/[.>4.F]", True),
-        ("/floats/[.<4.F]", True),
-        ("/floats/[.>=4.F]", True),
-        ("/floats/[.<=4.F]", True),
-        ("abc.**", True),
-    ])
-    def test_get_impossible_nodes_error(self, quiet_logger, yamlpath, mustexist):
-        yamldata = """---
-        ints:
-          - 1
-          - 2
-          - 3
-          - 4
-          - 5
-        floats:
-          - 1.1
-          - 2.2
-          - 3.3
-        """
-        yaml = YAML()
-        processor = Processor(quiet_logger, yaml.load(yamldata))
-        with pytest.raises(YAMLPathException) as ex:
-            nodes = list(processor.get_nodes(yamlpath, mustexist=mustexist))
-        assert -1 < str(ex.value).find("does not match any nodes")
-
-    def test_illegal_traversal_recursion(self, quiet_logger):
-        yamldata = """---
-        any: data
-        """
-        yaml = YAML()
-        processor = Processor(quiet_logger, yaml.load(yamldata))
-        with pytest.raises(YAMLPathException) as ex:
-            nodes = list(processor.get_nodes("**.**"))
-        assert -1 < str(ex.value).find("Repeating traversals are not allowed")
-
-    def test_set_value_in_empty_data(self, capsys, quiet_logger):
-        import sys
-        yamldata = ""
-        yaml = YAML()
-        data = yaml.load(yamldata)
-        processor = Processor(quiet_logger, data)
-        processor.set_value("abc", "void")
-        yaml.dump(data, sys.stdout)
-        assert -1 == capsys.readouterr().out.find("abc")
-
-    def test_set_value_in_none_data(self, capsys, quiet_logger):
-        import sys
-        yaml = YAML()
-        data = None
-        processor = Processor(quiet_logger, data)
-        processor._update_node(None, None, None, YAMLValueFormats.DEFAULT)
-        yaml.dump(data, sys.stdout)
-        assert -1 == capsys.readouterr().out.find("abc")
-
-    @pytest.mark.parametrize("yamlpath,value,tally,mustexist,vformat,pathsep", [
-        ("aliases[&testAnchor]", "Updated Value", 1, True, YAMLValueFormats.DEFAULT, PathSeperators.AUTO),
-        (YAMLPath("top_scalar"), "New top-level value", 1, False, YAMLValueFormats.DEFAULT, PathSeperators.DOT),
-        ("/top_array/2", 42, 1, False, YAMLValueFormats.INT, PathSeperators.FSLASH),
-        ("/top_hash/positive_float", 0.009, 1, True, YAMLValueFormats.FLOAT, PathSeperators.FSLASH),
-        ("/top_hash/negative_float", -0.009, 1, True, YAMLValueFormats.FLOAT, PathSeperators.FSLASH),
-        ("/top_hash/positive_float", -2.71828, 1, True, YAMLValueFormats.FLOAT, PathSeperators.FSLASH),
-        ("/top_hash/negative_float", 5283.4, 1, True, YAMLValueFormats.FLOAT, PathSeperators.FSLASH),
-        ("/null_value", "No longer null", 1, True, YAMLValueFormats.DEFAULT, PathSeperators.FSLASH),
-        ("(top_array[0])+(top_hash.negative_float)+(/null_value)", "REPLACEMENT", 3, True, YAMLValueFormats.DEFAULT, PathSeperators.FSLASH),
-        ("(((top_array[0])+(top_hash.negative_float))+(/null_value))", "REPLACEMENT", 3, False, YAMLValueFormats.DEFAULT, PathSeperators.FSLASH),
-    ])
-    def test_set_value(self, quiet_logger, yamlpath, value, tally, mustexist, vformat, pathsep):
-        yamldata = """---
-aliases:
-  - &testAnchor Initial Value
-top_array:
-  # Comment 1
-  - 1
-  # Comment 2
-  - 2
-# Comment N
-top_scalar: Top-level plain scalar string
-top_hash:
-  positive_float: 3.14159265358
-  negative_float: -11.034
-null_value:
-        """
-        yaml = YAML()
-        data = yaml.load(yamldata)
-        processor = Processor(quiet_logger, data)
-        processor.set_value(yamlpath, value, mustexist=mustexist, value_format=vformat, pathsep=pathsep)
-        matchtally = 0
-        for node in processor.get_nodes(yamlpath, mustexist=mustexist):
-            changed_value = unwrap_node_coords(node)
-            if isinstance(changed_value, list):
-                for result in changed_value:
-                    assert result == value
-                    matchtally += 1
-                continue
-            assert changed_value == value
-            matchtally += 1
-        assert matchtally == tally
-
-    def test_cannot_set_nonexistent_required_node_error(self, quiet_logger):
-        yamldata = """---
-        key: value
-        """
-        yaml = YAML()
-        data = yaml.load(yamldata)
-        processor = Processor(quiet_logger, data)
-
-        with pytest.raises(YAMLPathException) as ex:
-            processor.set_value("abc", "void", mustexist=True)
-        assert -1 < str(ex.value).find("No nodes matched")
-
-    def test_none_data_to_get_nodes_by_path_segment(self, capsys, quiet_logger):
-        import sys
-        yamldata = ""
-        yaml = YAML()
-        data = yaml.load(yamldata)
-        processor = Processor(quiet_logger, data)
-        nodes = list(processor._get_nodes_by_path_segment(data, YAMLPath("abc"), 0))
-        yaml.dump(data, sys.stdout)
-        assert -1 == capsys.readouterr().out.find("abc")
-
-    def test_bad_segment_index_for_get_nodes_by_path_segment(self, capsys, quiet_logger):
-        import sys
-        yamldata = """---
-        key: value
-        """
-        yaml = YAML()
-        data = yaml.load(yamldata)
-        processor = Processor(quiet_logger, data)
-        nodes = list(processor._get_nodes_by_path_segment(data, YAMLPath("abc"), 10))
-        yaml.dump(data, sys.stdout)
-        assert -1 == capsys.readouterr().out.find("abc")
-
-    def test_get_nodes_by_unknown_path_segment_error(self, quiet_logger):
-        from collections import deque
-        from enum import Enum
-        from yamlpath.enums import PathSegmentTypes
-        names = [m.name for m in PathSegmentTypes] + ['DNF']
-        PathSegmentTypes = Enum('PathSegmentTypes', names)
-
-        yamldata = """---
-        key: value
-        """
-        yaml = YAML()
-        data = yaml.load(yamldata)
-        processor = Processor(quiet_logger, data)
-        path = YAMLPath("abc")
-        stringified = str(path)     # Force Path to parse
-        path._escaped = deque([
-            (PathSegmentTypes.DNF, "abc"),
-        ])
-
-        with pytest.raises(NotImplementedError):
-            nodes = list(processor._get_nodes_by_path_segment(data, path, 0))
-
-    def test_non_int_slice_error(self, quiet_logger):
-        yamldata = """---
-        - step: 1
-        - step: 2
-        - step: 3
-        """
-        yaml = YAML()
-        data = yaml.load(yamldata)
-        processor = Processor(quiet_logger, data)
-
-        with pytest.raises(YAMLPathException) as ex:
-            processor.set_value("[1:4F]", "")
-        assert -1 < str(ex.value).find("is not an integer array slice")
-
-    def test_non_int_array_index_error(self, quiet_logger):
-        from collections import deque
-        yamldata = """---
-        - 1
-        """
-        yaml = YAML()
-        data = yaml.load(yamldata)
-        path = YAMLPath("[0]")
-        processor = Processor(quiet_logger, data)
-        strp = str(path)
-
-        path._escaped = deque([
-            (PathSegmentTypes.INDEX, "0F"),
-        ])
-        path._unescaped = deque([
-            (PathSegmentTypes.INDEX, "0F"),
-        ])
-
-        with pytest.raises(YAMLPathException) as ex:
-            nodes = list(processor._get_nodes_by_index(data, path, 0))
-        assert -1 < str(ex.value).find("is not an integer array index")
-
-    def test_nonexistant_path_search_method_error(self, quiet_logger):
-        from enum import Enum
-        from yamlpath.enums import PathSearchMethods
-        names = [m.name for m in PathSearchMethods] + ['DNF']
-        PathSearchMethods = Enum('PathSearchMethods', names)
-
-        yamldata = """---
-        top_scalar: value
-        """
-        yaml = YAML()
-        data = yaml.load(yamldata)
-        processor = Processor(quiet_logger, data)
-
-        with pytest.raises(NotImplementedError):
-            nodes = list(processor._get_nodes_by_search(
-                data,
-                SearchTerms(True, PathSearchMethods.DNF, ".", "top_scalar")
-            ))
-
-    def test_adjoined_collectors_error(self, quiet_logger):
-        yamldata = """---
-        key: value
-        """
-        yaml = YAML()
-        data = yaml.load(yamldata)
-        processor = Processor(quiet_logger, data)
-
-        with pytest.raises(YAMLPathException) as ex:
-            nodes = list(processor.get_nodes("(&arrayOfHashes.step)(disabled_steps)"))
-        assert -1 < str(ex.value).find("has no meaning")
-
-    def test_no_attrs_to_arrays_error(self, quiet_logger):
-        yamldata = """---
-        array:
-          - one
-          - two
-        """
-        yaml = YAML()
-        data = yaml.load(yamldata)
-        processor = Processor(quiet_logger, data)
-
-        with pytest.raises(YAMLPathException) as ex:
-            nodes = list(processor.get_nodes("array.attr"))
-        assert -1 < str(ex.value).find("Cannot add")
-
-    def test_no_index_to_hashes_error(self, quiet_logger):
-        # Using [#] syntax is a disambiguated INDEX ELEMENT NUMBER.  In
-        # DICTIONARY context, this would create an ambiguous request to access
-        # either the #th value or a value whose key is the literal #.  As such,
-        # an error is deliberately generated when [#] syntax is used against
-        # dictionaries.  When you actually want a DICTIONARY KEY that happens
-        # to be an integer, omit the square braces, [].
-        yamldata = """---
-        hash:
-          key: value
-        """
-        yaml = YAML()
-        data = yaml.load(yamldata)
-        processor = Processor(quiet_logger, data)
-
-        with pytest.raises(YAMLPathException) as ex:
-            nodes = list(processor.get_nodes("hash[6]"))
-        assert -1 < str(ex.value).find("Cannot add")
-
-    def test_get_nodes_array_impossible_type_error(self, quiet_logger):
-        yamldata = """---
-        array:
-          - 1
-          - 2
-        """
-        yaml = YAML()
-        data = yaml.load(yamldata)
-        processor = Processor(quiet_logger, data)
-
-        with pytest.raises(YAMLPathException) as ex:
-            nodes = list(processor.get_nodes(r"/array/(.=~/^.{3,4}$/)", default_value="New value"))
-        assert -1 < str(ex.value).find("Cannot add")
-
-    def test_no_attrs_to_scalars_errors(self, quiet_logger):
-        yamldata = """---
-        scalar: value
-        """
-        yaml = YAML()
-        data = yaml.load(yamldata)
-        processor = Processor(quiet_logger, data)
-
-        with pytest.raises(YAMLPathException) as ex:
-            nodes = list(processor.get_nodes("scalar[6]"))
-        assert -1 < str(ex.value).find("Cannot add")
-
-        with pytest.raises(YAMLPathException) as ex:
-            nodes = list(processor.get_nodes("scalar.key"))
-        assert -1 < str(ex.value).find("Cannot add")
-
-    @pytest.mark.parametrize("yamlpath,value,tally,mustexist,vformat,pathsep", [
-        ("/anchorKeys[&keyOne]", "Set self-destruct", 1, True, YAMLValueFormats.DEFAULT, PathSeperators.AUTO),
-        ("/hash[&keyTwo]", "Confirm", 1, True, YAMLValueFormats.DEFAULT, PathSeperators.AUTO),
-        ("/anchorKeys[&recursiveAnchorKey]", "Recurse more", 1, True, YAMLValueFormats.DEFAULT, PathSeperators.AUTO),
-        ("/hash[&recursiveAnchorKey]", "Recurse even more", 1, True, YAMLValueFormats.DEFAULT, PathSeperators.AUTO),
-    ])
-    def test_key_anchor_changes(self, quiet_logger, yamlpath, value, tally, mustexist, vformat, pathsep):
-        yamldata = """---
-        anchorKeys:
-          &keyOne aliasOne: 11A1
-          &keyTwo aliasTwo: 22B2
-          &recursiveAnchorKey subjectKey: *recursiveAnchorKey
-
-        hash:
-          *keyOne :
-            subval: 1.1
-          *keyTwo :
-            subval: 2.2
-          *recursiveAnchorKey :
-            subval: 3.3
-        """
-        yaml = YAML()
-        data = yaml.load(yamldata)
-        processor = Processor(quiet_logger, data)
-
-        yamlpath = YAMLPath(yamlpath)
-        processor.set_value(yamlpath, value, mustexist=mustexist, value_format=vformat, pathsep=pathsep)
-        matchtally = 0
-        for node in processor.get_nodes(yamlpath):
-            assert unwrap_node_coords(node) == value
-            matchtally += 1
-        assert matchtally == tally
-
-    def test_key_anchor_children(self, quiet_logger):
-        yamldata = """---
-        anchorKeys:
-          &keyOne aliasOne: 1 1 Alpha 1
-          &keyTwo aliasTwo: 2 2 Beta 2
-
-        hash:
-          *keyOne :
-            subval: 1.1
-          *keyTwo :
-            subval: 2.2
-        """
-        yaml = YAML()
-        data = yaml.load(yamldata)
-        processor = Processor(quiet_logger, data)
-
-        yamlpath = YAMLPath("hash[&keyTwo].subval")
-        newvalue = "Mute audibles"
-        processor.set_value(yamlpath, newvalue, mustexist=True)
-        matchtally = 0
-        for node in processor.get_nodes(yamlpath):
-            assert unwrap_node_coords(node) == newvalue
-            matchtally += 1
-        assert matchtally == 1
-
-    def test_cannot_add_novel_alias_keys(self, quiet_logger):
-        yamldata = """---
-        anchorKeys:
-          &keyOne aliasOne: 1 1 Alpha 1
-          &keyTwo aliasTwo: 2 2 Beta 2
-
-        hash:
-          *keyOne :
-            subval: 1.1
-          *keyTwo :
-            subval: 2.2
-        """
-        yaml = YAML()
-        data = yaml.load(yamldata)
-        processor = Processor(quiet_logger, data)
-
-        yamlpath = YAMLPath("hash[&keyThree].subval")
-        newvalue = "Abort"
-        with pytest.raises(YAMLPathException) as ex:
-            nodes = list(processor.get_nodes(yamlpath))
-        assert -1 < str(ex.value).find("Cannot add")
-
-    @pytest.mark.parametrize("yamlpath,value,verifications", [
-        ("number", 5280, [
-            ("aliases[&alias_number]", 1),
-            ("number", 5280),
-            ("alias_number", 1),
-            ("hash.number", 1),
-            ("hash.alias_number", 1),
-            ("complex.hash.number", 1),
-            ("complex.hash.alias_number", 1),
-        ]),
-        ("aliases[&alias_number]", 5280, [
-            ("aliases[&alias_number]", 5280),
-            ("number", 1),
-            ("alias_number", 5280),
-            ("hash.number", 1),
-            ("hash.alias_number", 5280),
-            ("complex.hash.number", 1),
-            ("complex.hash.alias_number", 5280),
-        ]),
-        ("bool", False, [
-            ("aliases[&alias_bool]", True),
-            ("bool", False),
-            ("alias_bool", True),
-            ("hash.bool", True),
-            ("hash.alias_bool", True),
-            ("complex.hash.bool", True),
-            ("complex.hash.alias_bool", True),
-        ]),
-        ("aliases[&alias_bool]", False, [
-            ("aliases[&alias_bool]", False),
-            ("bool", True),
-            ("alias_bool", False),
-            ("hash.bool", True),
-            ("hash.alias_bool", False),
-            ("complex.hash.bool", True),
-            ("complex.hash.alias_bool", False),
-        ]),
-    ])
-    def test_set_nonunique_values(self, quiet_logger, yamlpath, value, verifications):
-        yamldata = """---
-        aliases:
-          - &alias_number 1
-          - &alias_bool true
-        number: 1
-        bool: true
-        alias_number: *alias_number
-        alias_bool: *alias_bool
-        hash:
-          number: 1
-          bool: true
-          alias_number: *alias_number
-          alias_bool: *alias_bool
-        complex:
-          hash:
-            number: 1
-            bool: true
-            alias_number: *alias_number
-            alias_bool: *alias_bool
-        """
-        yaml = YAML()
-        data = yaml.load(yamldata)
-        processor = Processor(quiet_logger, data)
-        processor.set_value(yamlpath, value)
-        for verification in verifications:
-            for verify_node_coord in processor.get_nodes(verification[0]):
-                assert unwrap_node_coords(verify_node_coord) == verification[1]
-
-    @pytest.mark.parametrize("yamlpath,results", [
-        ("(temps[. >= 100]) - (temps[. > 110])", [[110, 100]]),
-        ("(temps[. < 32]) - (temps[. >= 114])", [[0]]),
-        ("(temps[. < 32]) + (temps[. > 110])", [[0, 114]]),
-        ("(temps[. <= 32]) + (temps[. > 110])", [[32, 0, 114]]),
-        ("(temps[. < 32]) + (temps[. >= 110])", [[0, 110, 114]]),
-        ("(temps[. <= 32]) + (temps[. >= 110])", [[32, 0, 110, 114]]),
-        ("(temps[. < 0]) + (temps[. >= 114])", [[114]]),
-    ])
-    def test_get_singular_collectors(self, quiet_logger, yamlpath, results):
-        yamldata = """---
-        temps:
-          - 32
-          - 0
-          - 110
-          - 100
-          - 72
-          - 68
-          - 114
-          - 34
-          - 36
-        """
-        yaml = YAML()
-        processor = Processor(quiet_logger, yaml.load(yamldata))
-        matchidx = 0
-        # Note that Collectors deal with virtual DOMs, so mustexist must always
-        # be set True.  Otherwise, ephemeral virtual nodes would be created and
-        # discarded.  Is this desirable?  Maybe, but not today.  For now, using
-        # Collectors without setting mustexist=True will be undefined behavior.
-        for node in processor.get_nodes(yamlpath, mustexist=True):
-            assert unwrap_node_coords(node) == results[matchidx]
-            matchidx += 1
-        assert len(results) == matchidx
-
-    @pytest.mark.parametrize("yamlpath,results", [
-        ("(/list1) + (/list2)", [[1, 2, 3, 4, 5, 6]]),
-        ("(/list1) - (/exclude)", [[1, 2]]),
-        ("(/list2) - (/exclude)", [[5, 6]]),
-        ("(/list1) + (/list2) - (/exclude)", [[1, 2, 5, 6]]),
-        ("((/list1) + (/list2)) - (/exclude)", [[1, 2, 5, 6]]),
-        ("(/list1) + ((/list2) - (/exclude))", [[1, 2, 3, 5, 6]]),
-        ("((/list1) - (/exclude)) + ((/list2) - (/exclude))", [[1, 2, 5, 6]]),
-        ("((/list1) - (/exclude)) + ((/list2) - (/exclude))*", [1, 2, 5, 6]),
-        ("(((/list1) - (/exclude)) + ((/list2) - (/exclude)))[2]", [5]),
-    ])
-    def test_scalar_collectors(self, quiet_logger, yamlpath, results):
-        yamldata = """---
-list1:
-  - 1
-  - 2
-  - 3
-list2:
-  - 4
-  - 5
-  - 6
-exclude:
-  - 3
-  - 4
-"""
-        yaml = YAML()
-        processor = Processor(quiet_logger, yaml.load(yamldata))
-        matchidx = 0
-        # Note that Collectors deal with virtual DOMs, so mustexist must always
-        # be set True.  Otherwise, ephemeral virtual nodes would be created and
-        # discarded.  Is this desirable?  Maybe, but not today.  For now, using
-        # Collectors without setting mustexist=True will be undefined behavior.
-        for node in processor.get_nodes(yamlpath, mustexist=True):
-            assert unwrap_node_coords(node) == results[matchidx]
-            matchidx += 1
-        assert len(results) == matchidx
-
-    @pytest.mark.parametrize("yamlpath,results", [
-        ("(hash.*)-(array[1])", [["value1", "value3"]]),
-        ("(hash)-(hoh.two.*)", [[{"key1": "value1"}]]),
-        ("(aoa)-(hoa.two)", [[["value1", "value2", "value3"], ["value3"]]]),
-        ("(aoh)-(aoh[max(key1)])", [[{"key2": "value2", "key3": "value3"}, {"key3": "value3"}]]),
-    ])
-    def test_collector_math(self, quiet_logger, yamlpath, results):
-        yamldata = """---
-hash:
-  key1: value1
-  key2: value2
-  key3: value3
-
-array:
-  - value1
-  - value2
-  - vlaue3
-
-hoh:
-  one:
-    key1: value1
-    key2: value2
-    key3: value3
-  two:
-    key2: value2
-    key3: value3
-  three:
-    key3: value3
-
-aoh:
-  - key1: value1
-    key2: value2
-    key3: value3
-  - key2: value2
-    key3: value3
-  - key3: value3
-
-aoa:
-  - - value1
-    - value2
-    - value3
-  - - value2
-    - value3
-  - - value3
-
-hoa:
-  one:
-    - value1
-    - value2
-    - value3
-  two:
-    - value2
-    - value3
-  three:
-    - value3
-"""
-        yaml = YAML()
-        processor = Processor(quiet_logger, yaml.load(yamldata))
-        matchidx = 0
-        for node in processor.get_nodes(yamlpath, mustexist=True):
-            assert unwrap_node_coords(node) == results[matchidx]
-            matchidx += 1
-        assert len(results) == matchidx
-
-    def test_get_every_data_type(self, quiet_logger):
-        # Contributed by https://github.com/AndydeCleyre
-        yamldata = """---
-intthing: 6
-floatthing: 6.8
-yesthing: yes
-nothing: no
-truething: true
-falsething: false
-nullthing: null
-nothingthing:
-emptystring: ""
-nullstring: "null"
-        """
-
-        results = [6, 6.8, "yes", "no", True, False, None, None, "", "null"]
-
-        yaml = YAML()
-        data = yaml.load(yamldata)
-        processor = Processor(quiet_logger, data)
-        yamlpath = YAMLPath("*")
-
-        match_index = 0
-        for node in processor.get_nodes(yamlpath):
-            assert unwrap_node_coords(node) == results[match_index]
-            match_index += 1
-
-    @pytest.mark.parametrize("delete_yamlpath,pathseperator,old_deleted_nodes,new_flat_data", [
-        (YAMLPath("/**[&alias_number]"), PathSeperators.FSLASH, [1, 1, 1], [1,1,True,1,1,True,1,1,True,1,"ABC",123,"BCD",987,"CDE","8B8"]),
-        ("records[1]", PathSeperators.AUTO, ["ABC",123,"BCD",987], [1,1,1,True,1,1,1,True,1,1,1,True,1,1,"CDE","8B8"]),
-    ])
-    def test_delete_nodes(self, quiet_logger, delete_yamlpath, pathseperator, old_deleted_nodes, new_flat_data):
-        yamldata = """---
-aliases:
-  - &alias_number 1
-  - &alias_bool true
-number: 1
-bool: true
-alias_number: *alias_number
-alias_bool: *alias_bool
-hash:
-  number: 1
-  bool: true
-  alias_number: *alias_number
-  alias_bool: *alias_bool
-complex:
-  hash:
-    number: 1
-    bool: true
-    alias_number: *alias_number
-    alias_bool: *alias_bool
-records:
-  - id: ABC
-    data: 123
-  - id: BCD
-    data: 987
-  - id: CDE
-    data: 8B8
-"""
-        yaml = YAML()
-        data = yaml.load(yamldata)
-        processor = Processor(quiet_logger, data)
-
-        # The return set must be received lest no nodes will be deleted
-        deleted_nodes = []
-        for nc in processor.delete_nodes(delete_yamlpath, pathsep=pathseperator):
-            deleted_nodes.append(nc)
-
-        for (test_value, verify_node_coord) in zip(old_deleted_nodes, deleted_nodes):
-            assert test_value, unwrap_node_coords(verify_node_coord)
-
-        for (test_value, verify_node_coord) in zip(new_flat_data, processor.get_nodes("**")):
-            assert test_value, unwrap_node_coords(verify_node_coord)
-
-    def test_null_docs_have_nothing_to_delete(self, capsys):
-        args = SimpleNamespace(verbose=False, quiet=False, debug=True)
-        logger = ConsolePrinter(args)
-        processor = Processor(logger, None)
-
-        deleted_nodes = []
-        for nc in processor.delete_nodes("**"):
-            deleted_nodes.append(nc)
-
-        console = capsys.readouterr()
-        assert "Refusing to delete nodes from a null document" in console.out
-
-    def test_null_docs_have_nothing_to_gather_and_alias(self, capsys):
-        args = SimpleNamespace(verbose=False, quiet=False, debug=True)
-        logger = ConsolePrinter(args)
-        processor = Processor(logger, None)
-
-        processor.alias_nodes("/alias*", "/anchor")
-
-        console = capsys.readouterr()
-        assert "Refusing to alias nodes in a null document" in console.out
-
-    def test_null_docs_have_nothing_to_alias(self, capsys):
-        args = SimpleNamespace(verbose=False, quiet=False, debug=True)
-        logger = ConsolePrinter(args)
-        processor = Processor(logger, None)
-
-        processor.alias_gathered_nodes([], "/anchor")
-
-        console = capsys.readouterr()
-        assert "Refusing to alias nodes in a null document" in console.out
-
-    def test_null_docs_have_nothing_to_tag(self, capsys):
-        args = SimpleNamespace(verbose=False, quiet=False, debug=True)
-        logger = ConsolePrinter(args)
-        processor = Processor(logger, None)
-
-        processor.tag_nodes("/tag_nothing", "tag_this")
-
-        console = capsys.readouterr()
-        assert "Refusing to tag nodes from a null document" in console.out
-
-    @pytest.mark.parametrize("alias_path,anchor_path,anchor_name,pathseperator", [
-        (YAMLPath("/a_hash/a_key"), YAMLPath("/some_key"), "", PathSeperators.FSLASH),
-        ("a_hash.a_key", "some_key", "", PathSeperators.AUTO),
-    ])
-    def test_anchor_nodes(self, quiet_logger, alias_path, anchor_path, anchor_name, pathseperator):
-        anchor_value = "This is the Anchored value!"
-        yamlin = """---
-some_key: {}
-a_hash:
-  a_key: A value
-""".format(anchor_value)
-
-        yaml = YAML()
-        data = yaml.load(yamlin)
-        processor = Processor(quiet_logger, data)
-
-        processor.alias_nodes(
-            alias_path, anchor_path,
-            pathsep=pathseperator, anchor_name=anchor_name)
-
-        match_count = 0
-        for node in processor.get_nodes(
-            alias_path, mustexist=True
-        ):
-            match_count += 1
-            assert unwrap_node_coords(node) == anchor_value
-        assert match_count == 1
-
-    @pytest.mark.parametrize("yaml_path,tag,pathseperator", [
-        (YAMLPath("/key"), "!taggidy", PathSeperators.FSLASH),
-        ("key", "taggidy", PathSeperators.AUTO),
-    ])
-    def test_tag_nodes(self, quiet_logger, yaml_path, tag, pathseperator):
-        yamlin = """---
-key: value
-"""
-
-        yaml = YAML()
-        data = yaml.load(yamlin)
-        processor = Processor(quiet_logger, data)
-
-        processor.tag_nodes(yaml_path, tag, pathsep=pathseperator)
-
-        if tag and not tag[0] == "!":
-            tag = "!{}".format(tag)
-
-        assert isinstance(data['key'], TaggedScalar)
-        assert data['key'].tag.value == tag
-
-    @pytest.mark.parametrize("yaml_path,value,old_data,new_data", [
-        (YAMLPath("/key[name()]"), "renamed_key", {'key': 'value'}, {'renamed_key': 'value'}),
-    ])
-    def test_rename_dict_key(self, quiet_logger, yaml_path, value, old_data, new_data):
-        processor = Processor(quiet_logger, old_data)
-        processor.set_value(yaml_path, value)
-        assert new_data == old_data
-
-    @pytest.mark.parametrize("yaml_path,value,old_data", [
-        (YAMLPath("/key[name()]"), "renamed_key", {'key': 'value', 'renamed_key': 'value'}),
-    ])
-    def test_rename_dict_key_cannot_overwrite(self, quiet_logger, yaml_path, value, old_data):
-        processor = Processor(quiet_logger, old_data)
-        with pytest.raises(YAMLPathException) as ex:
-            processor.set_value(yaml_path, value)
-        assert -1 < str(ex.value).find("already exists at the same document level")
-
-    def test_traverse_with_null(self, quiet_logger):
-        # Contributed by https://github.com/rbordelo
-        yamldata = """---
-Things:
-  - name: first thing
-    rank: 42
-  - name: second thing
-    rank: 5
-  - name: third thing
-    rank: null
-  - name: fourth thing
-    rank: 1
-"""
-
-        results = ["first thing", "second thing", "third thing", "fourth thing"]
-
-        yaml = YAML()
-        data = yaml.load(yamldata)
-        processor = Processor(quiet_logger, data)
-        yamlpath = YAMLPath("/**/name")
-
-        match_index = 0
-        for node in processor.get_nodes(yamlpath):
-            assert unwrap_node_coords(node) == results[match_index]
-            match_index += 1
-
-    @pytest.mark.parametrize("yamlpath,results", [
-        ("hash_of_hashes.*[!has_child(child_two)]", [{"child_one": "value2.1", "child_three": "value2.3"}]),
-        ("/array_of_hashes/*[!has_child(child_two)]", [{"id": "two", "child_one": "value2.1", "child_three": "value2.3"}]),
-        ("/hash_of_hashes/*[!has_child(child_two)][name()]", ["two"]),
-        ("array_of_hashes.*[!has_child(child_two)].id", ["two"]),
-        ("/array_of_arrays/*[!has_child(value2.1)]", [["value1.1", "value1.2"], ["value3.1", "value3.2"]]),
-        ("array_of_arrays[*!=value2.1]", [["value1.1", "value1.2"], ["value3.1", "value3.2"]]),
-        ("array_of_arrays.*[!has_child(value2.1)][name()]", [0, 2]),
-        ("/array_of_arrays[*!=value2.1][name()]", [0, 2]),
-        ("(/array_of_arrays/*[!has_child(value2.1)][name()])[0]", [0]),
-        ("(array_of_arrays[*!=value2.1][name()])[0]", [0]),
-        ("(array_of_arrays.*[!has_child(value2.1)][name()])[-1]", [2]),
-        ("(/array_of_arrays[*!=value2.1][name()])[-1]", [2]),
-        ("/simple_array[has_child(value1.1)]", [["value1.1", "value1.2", "value2.1", "value2.3", "value3.1", "value3.2"]]),
-        ("/simple_array[!has_child(value1.3)]", [["value1.1", "value1.2", "value2.1", "value2.3", "value3.1", "value3.2"]]),
-    ])
-    def test_wiki_has_child(self, quiet_logger, yamlpath, results):
-        yamldata = """---
-hash_of_hashes:
-  one:
-    child_one: value1.1
-    child_two: value1.2
-  two:
-    child_one: value2.1
-    child_three: value2.3
-  three:
-    child_one: value3.1
-    child_two: value3.2
-
-array_of_hashes:
-  - id: one
-    child_one: value1.1
-    child_two: value1.2
-  - id: two
-    child_one: value2.1
-    child_three: value2.3
-  - id: three
-    child_one: value3.1
-    child_two: value3.2
-
-simple_array:
-  - value1.1
-  - value1.2
-  - value2.1
-  - value2.3
-  - value3.1
-  - value3.2
-
-array_of_arrays:
-  - - value1.1
-    - value1.2
-  - - value2.1
-    - value2.3
-  - - value3.1
-    - value3.2
-"""
-        yaml = YAML()
-        processor = Processor(quiet_logger, yaml.load(yamldata))
-        matchidx = 0
-        for node in processor.get_nodes(yamlpath, mustexist=True):
-            assert unwrap_node_coords(node) == results[matchidx]
-            matchidx += 1
-<<<<<<< HEAD
-        assert len(results) == matchidx
-
-=======
-        assert len(results) == matchidx
-
-    @pytest.mark.parametrize("yamlpath,results", [
-        ("/prices_aoh[max(price)]", [{"product": "whatchamacallit", "price": 9.95}]),
-        ("/prices_hash[max(price)]", [{"price": 9.95}]),
-        ("/prices_aoh[max(price)]/price", [9.95]),
-        ("/prices_hash[max(price)]/price", [9.95]),
-        ("/prices_aoh[max(price)]/product", ["whatchamacallit"]),
-        ("/prices_hash[max(price)][name()]", ["whatchamacallit"]),
-        ("prices_array[max()]", [9.95]),
-        ("bad_prices_aoh[max(price)]", [{"product": "fob", "price": "not set"}]),
-        ("bad_prices_hash[max(price)]", [{"price": "not set"}]),
-        ("bad_prices_array[max()]", ["not set"]),
-        ("bare[max()]", ["value"]),
-        ("(prices_aoh[!max(price)])[max(price)]", [{"product": "doohickey", "price": 4.99}, {"product": "fob", "price": 4.99}]),
-        ("(prices_hash[!max(price)])[max(price)]", [{"price": 4.99}, {"price": 4.99}]),
-        ("(prices_aoh)-(prices_aoh[max(price)])[max(price)]", [{"product": "doohickey", "price": 4.99}, {"product": "fob", "price": 4.99}]),
-        ("(prices_hash)-(prices_hash[max(price)]).*[max(price)]", [{"price": 4.99}, {"price": 4.99}]),
-        ("((prices_aoh[!max(price)])[max(price)])[0]", [{"product": "doohickey", "price": 4.99}]),
-        ("((prices_hash[!max(price)])[max(price)])[0]", [{"price": 4.99}]),
-        ("((prices_aoh[!max(price)])[max(price)])[0].price", [4.99]),
-        ("((prices_hash[!max(price)])[max(price)])[0].price", [4.99]),
-    ])
-    def test_wiki_max(self, quiet_logger, yamlpath, results):
-        yamldata = """---
-# Consistent Data Types
-prices_aoh:
-  - product: doohickey
-    price: 4.99
-  - product: fob
-    price: 4.99
-  - product: whatchamacallit
-    price: 9.95
-  - product: widget
-    price: 0.98
-  - product: unknown
-
-prices_hash:
-  doohickey:
-    price: 4.99
-  fob:
-    price: 4.99
-  whatchamacallit:
-    price: 9.95
-  widget:
-    price: 0.98
-  unknown:
-
-prices_array:
-  - 4.99
-  - 4.99
-  - 9.95
-  - 0.98
-  - null
-
-# TODO: Inconsistent Data Types
-bare: value
-
-bad_prices_aoh:
-  - product: doohickey
-    price: 4.99
-  - product: fob
-    price: not set
-  - product: whatchamacallit
-    price: 9.95
-  - product: widget
-    price: true
-  - product: unknown
-
-bad_prices_hash:
-  doohickey:
-    price: 4.99
-  fob:
-    price: not set
-  whatchamacallit:
-    price: 9.95
-  widget:
-    price: true
-  unknown:
-
-bad_prices_array:
-  - 4.99
-  - not set
-  - 9.95
-  - 0.98
-  - null
-"""
-        yaml = YAML()
-        processor = Processor(quiet_logger, yaml.load(yamldata))
-        matchidx = 0
-        for node in processor.get_nodes(yamlpath, mustexist=True):
-            assert unwrap_node_coords(node) == results[matchidx]
-            matchidx += 1
-        assert len(results) == matchidx
-
-
->>>>>>> cd503a41
+import pytest
+from datetime import date
+from types import SimpleNamespace
+
+from ruamel.yaml import YAML
+from ruamel.yaml.comments import TaggedScalar
+
+from yamlpath.func import unwrap_node_coords
+from yamlpath.exceptions import YAMLPathException
+from yamlpath.enums import (
+    PathSeperators,
+    PathSegmentTypes,
+    PathSearchMethods,
+    YAMLValueFormats,
+)
+from yamlpath.path import SearchTerms
+from yamlpath.wrappers import ConsolePrinter
+from yamlpath import YAMLPath, Processor
+from tests.conftest import quiet_logger
+
+
+class Test_Processor():
+    """Tests for the Processor class."""
+
+    def test_get_none_data_nodes(self, quiet_logger):
+        processor = Processor(quiet_logger, None)
+        yamlpath = YAMLPath("abc")
+        optional_matches = 0
+        must_exist_matches = 0
+        req_node_matches = 0
+        traversal_matches = 0
+
+        for node in processor.get_nodes(yamlpath, mustexist=False):
+            optional_matches += 1
+        for node in processor.get_nodes(yamlpath, mustexist=True):
+            must_exist_matches += 1
+        for node in processor._get_required_nodes(None, yamlpath):
+            req_node_matches += 1
+        for node in processor._get_nodes_by_traversal(None, yamlpath, 0):
+            traversal_matches += 1
+
+        assert optional_matches == 0
+        assert must_exist_matches == 0
+        assert req_node_matches == 0
+        assert traversal_matches == 1   # A None node traverses into null
+
+    @pytest.mark.parametrize("yamlpath,results,mustexist,default", [
+        ("aliases[&aliasAnchorOne]", ["Anchored Scalar Value"], True, None),
+        ("aliases[&newAlias]", ["Not in the original data"], False, "Not in the original data"),
+        ("aliases[0]", ["Anchored Scalar Value"], True, None),
+        ("aliases.0", ["Anchored Scalar Value"], True, None),
+        ("(array_of_hashes.name)+(rollback_hashes.on_condition.failure.name)", [["one", "two", "three", "four"]], True, None),
+        ("/array_of_hashes/name", ["one", "two"], True, None),
+        ("aliases[1:2]", [["Hey, Number Two!"]], True, None),
+        ("aliases[1:1]", [["Hey, Number Two!"]], True, None),
+        ("squads[bravo:charlie]", [2.2, 3.3], True, None),
+        ("/&arrayOfHashes/1/step", [2], True, None),
+        ("&arrayOfHashes[step=1].name", ["one"], True, None),
+        ("squads[.!=""][.=1.1]", [1.1], True, None),
+        ("squads[.!=""][.>1.1][.<3.3]", [2.2], True, None),
+        ("aliases[.^Hey]", ["Hey, Number Two!"], True, None),
+        ("aliases[.$Value]", ["Anchored Scalar Value"], True, None),
+        ("aliases[.%Value]", ["Anchored Scalar Value"], True, None),
+        ("&arrayOfHashes[step>1].name", ["two"], True, None),
+        ("&arrayOfHashes[step<2].name", ["one"], True, None),
+        ("squads[.>charlie]", [4.4], True, None),
+        ("squads[.>=charlie]", [3.3, 4.4], True, None),
+        ("squads[.<bravo]", [1.1], True, None),
+        ("squads[.<=bravo]", [1.1, 2.2], True, None),
+        (r"squads[.=~/^\w{6,}$/]", [3.3], True, None),
+        ("squads[alpha=1.1]", [1.1], True, None),
+        ("(&arrayOfHashes.step)+(/rollback_hashes/on_condition/failure/step)-(disabled_steps)", [[1, 4]], True, None),
+        ("(&arrayOfHashes.step)+((/rollback_hashes/on_condition/failure/step)-(disabled_steps))", [[1, 2, 4]], True, None),
+        ("(disabled_steps)+(&arrayOfHashes.step)", [[2, 3, 1, 2]], True, None),
+        ("(&arrayOfHashes.step)+(disabled_steps)[1]", [2], True, None),
+        ("((&arrayOfHashes.step)[1])[0]", [2], True, None),
+        ("does.not.previously.exist[7]", ["Huzzah!"], False, "Huzzah!"),
+        ("/number_keys/1", ["one"], True, None),
+        ("**.[.^Hey]", ["Hey, Number Two!"], True, None),
+        ("/**/Hey*", ["Hey, Number Two!"], True, None),
+        ("lots_of_names.**.name", ["Name 1-1", "Name 2-1", "Name 3-1", "Name 4-1", "Name 4-2", "Name 4-3", "Name 4-4"], True, None),
+        ("/array_of_hashes/**", [1, "one", 2, "two"], True, None),
+        ("products_hash.*[dimensions.weight==4].(availability.start.date)+(availability.stop.date)", [[date(2020, 8, 1), date(2020, 9, 25)], [date(2020, 1, 1), date(2020, 1, 1)]], True, None),
+        ("products_array[dimensions.weight==4].product", ["doohickey", "widget"], True, None),
+        ("(products_hash.*.dimensions.weight)[max()][parent(2)].dimensions.weight", [10], True, None)
+    ])
+    def test_get_nodes(self, quiet_logger, yamlpath, results, mustexist, default):
+        yamldata = """---
+aliases:
+  - &aliasAnchorOne Anchored Scalar Value
+  - &aliasAnchorTwo Hey, Number Two!
+array_of_hashes: &arrayOfHashes
+  - step: 1
+    name: one
+  - step: 2
+    name: two
+rollback_hashes:
+  on_condition:
+    failure:
+      - step: 3
+        name: three
+      - step: 4
+        name: four
+disabled_steps:
+  - 2
+  - 3
+squads:
+  alpha: 1.1
+  bravo: 2.2
+  charlie: 3.3
+  delta: 4.4
+number_keys:
+  1: one
+  2: two
+  3: three
+
+# For traversal tests:
+name: Name 0-0
+lots_of_names:
+  name: Name 1-1
+  tier1:
+    name: Name 2-1
+    tier2:
+      name: Name 3-1
+      list_of_named_objects:
+        - name: Name 4-1
+          tag: Tag 4-1
+          other: Other 4-1
+          dude: Dude 4-1
+        - tag: Tag 4-2
+          name: Name 4-2
+          dude: Dude 4-2
+          other: Other 4-2
+        - other: Other 4-3
+          dude: Dude 4-3
+          tag: Tag 4-3
+          name: Name 4-3
+        - dude: Dude 4-4
+          tag: Tag 4-4
+          name: Name 4-4
+          other: Other 4-4
+
+###############################################################################
+# For descendent searching:
+products_hash:
+  doodad:
+    availability:
+      start:
+        date: 2020-10-10
+        time: 08:00
+      stop:
+        date: 2020-10-29
+        time: 17:00
+    dimensions:
+      width: 5
+      height: 5
+      depth: 5
+      weight: 10
+  doohickey:
+    availability:
+      start:
+        date: 2020-08-01
+        time: 10:00
+      stop:
+        date: 2020-09-25
+        time: 10:00
+    dimensions:
+      width: 1
+      height: 2
+      depth: 3
+      weight: 4
+  widget:
+    availability:
+      start:
+        date: 2020-01-01
+        time: 12:00
+      stop:
+        date: 2020-01-01
+        time: 16:00
+    dimensions:
+      width: 9
+      height: 10
+      depth: 1
+      weight: 4
+products_array:
+  - product: doodad
+    availability:
+      start:
+        date: 2020-10-10
+        time: 08:00
+      stop:
+        date: 2020-10-29
+        time: 17:00
+    dimensions:
+      width: 5
+      height: 5
+      depth: 5
+      weight: 10
+  - product: doohickey
+    availability:
+      start:
+        date: 2020-08-01
+        time: 10:00
+      stop:
+        date: 2020-09-25
+        time: 10:00
+    dimensions:
+      width: 1
+      height: 2
+      depth: 3
+      weight: 4
+  - product: widget
+    availability:
+      start:
+        date: 2020-01-01
+        time: 12:00
+      stop:
+        date: 2020-01-01
+        time: 16:00
+    dimensions:
+      width: 9
+      height: 10
+      depth: 1
+      weight: 4
+###############################################################################
+"""
+        yaml = YAML()
+        processor = Processor(quiet_logger, yaml.load(yamldata))
+        matchidx = 0
+        for node in processor.get_nodes(
+                yamlpath, mustexist=mustexist, default_value=default
+        ):
+            assert unwrap_node_coords(node) == results[matchidx]
+            matchidx += 1
+        assert len(results) == matchidx
+
+    def test_enforce_pathsep(self, quiet_logger):
+        yamldata = """---
+        aliases:
+          - &aliasAnchorOne Anchored Scalar Value
+        """
+        yaml = YAML()
+        processor = Processor(quiet_logger, yaml.load(yamldata))
+        yamlpath = YAMLPath("aliases[&aliasAnchorOne]")
+        for node in processor.get_nodes(yamlpath, pathsep=PathSeperators.FSLASH):
+            assert unwrap_node_coords(node) == "Anchored Scalar Value"
+
+    @pytest.mark.parametrize("yamlpath,mustexist", [
+        ("abc", True),
+        ("/ints/[.=4F]", True),
+        ("/ints/[.>4F]", True),
+        ("/ints/[.<4F]", True),
+        ("/ints/[.>=4F]", True),
+        ("/ints/[.<=4F]", True),
+        ("/floats/[.=4.F]", True),
+        ("/floats/[.>4.F]", True),
+        ("/floats/[.<4.F]", True),
+        ("/floats/[.>=4.F]", True),
+        ("/floats/[.<=4.F]", True),
+        ("abc.**", True),
+    ])
+    def test_get_impossible_nodes_error(self, quiet_logger, yamlpath, mustexist):
+        yamldata = """---
+        ints:
+          - 1
+          - 2
+          - 3
+          - 4
+          - 5
+        floats:
+          - 1.1
+          - 2.2
+          - 3.3
+        """
+        yaml = YAML()
+        processor = Processor(quiet_logger, yaml.load(yamldata))
+        with pytest.raises(YAMLPathException) as ex:
+            nodes = list(processor.get_nodes(yamlpath, mustexist=mustexist))
+        assert -1 < str(ex.value).find("does not match any nodes")
+
+    def test_illegal_traversal_recursion(self, quiet_logger):
+        yamldata = """---
+        any: data
+        """
+        yaml = YAML()
+        processor = Processor(quiet_logger, yaml.load(yamldata))
+        with pytest.raises(YAMLPathException) as ex:
+            nodes = list(processor.get_nodes("**.**"))
+        assert -1 < str(ex.value).find("Repeating traversals are not allowed")
+
+    def test_set_value_in_empty_data(self, capsys, quiet_logger):
+        import sys
+        yamldata = ""
+        yaml = YAML()
+        data = yaml.load(yamldata)
+        processor = Processor(quiet_logger, data)
+        processor.set_value("abc", "void")
+        yaml.dump(data, sys.stdout)
+        assert -1 == capsys.readouterr().out.find("abc")
+
+    def test_set_value_in_none_data(self, capsys, quiet_logger):
+        import sys
+        yaml = YAML()
+        data = None
+        processor = Processor(quiet_logger, data)
+        processor._update_node(None, None, None, YAMLValueFormats.DEFAULT)
+        yaml.dump(data, sys.stdout)
+        assert -1 == capsys.readouterr().out.find("abc")
+
+    @pytest.mark.parametrize("yamlpath,value,tally,mustexist,vformat,pathsep", [
+        ("aliases[&testAnchor]", "Updated Value", 1, True, YAMLValueFormats.DEFAULT, PathSeperators.AUTO),
+        (YAMLPath("top_scalar"), "New top-level value", 1, False, YAMLValueFormats.DEFAULT, PathSeperators.DOT),
+        ("/top_array/2", 42, 1, False, YAMLValueFormats.INT, PathSeperators.FSLASH),
+        ("/top_hash/positive_float", 0.009, 1, True, YAMLValueFormats.FLOAT, PathSeperators.FSLASH),
+        ("/top_hash/negative_float", -0.009, 1, True, YAMLValueFormats.FLOAT, PathSeperators.FSLASH),
+        ("/top_hash/positive_float", -2.71828, 1, True, YAMLValueFormats.FLOAT, PathSeperators.FSLASH),
+        ("/top_hash/negative_float", 5283.4, 1, True, YAMLValueFormats.FLOAT, PathSeperators.FSLASH),
+        ("/null_value", "No longer null", 1, True, YAMLValueFormats.DEFAULT, PathSeperators.FSLASH),
+        ("(top_array[0])+(top_hash.negative_float)+(/null_value)", "REPLACEMENT", 3, True, YAMLValueFormats.DEFAULT, PathSeperators.FSLASH),
+        ("(((top_array[0])+(top_hash.negative_float))+(/null_value))", "REPLACEMENT", 3, False, YAMLValueFormats.DEFAULT, PathSeperators.FSLASH),
+    ])
+    def test_set_value(self, quiet_logger, yamlpath, value, tally, mustexist, vformat, pathsep):
+        yamldata = """---
+aliases:
+  - &testAnchor Initial Value
+top_array:
+  # Comment 1
+  - 1
+  # Comment 2
+  - 2
+# Comment N
+top_scalar: Top-level plain scalar string
+top_hash:
+  positive_float: 3.14159265358
+  negative_float: -11.034
+null_value:
+        """
+        yaml = YAML()
+        data = yaml.load(yamldata)
+        processor = Processor(quiet_logger, data)
+        processor.set_value(yamlpath, value, mustexist=mustexist, value_format=vformat, pathsep=pathsep)
+        matchtally = 0
+        for node in processor.get_nodes(yamlpath, mustexist=mustexist):
+            changed_value = unwrap_node_coords(node)
+            if isinstance(changed_value, list):
+                for result in changed_value:
+                    assert result == value
+                    matchtally += 1
+                continue
+            assert changed_value == value
+            matchtally += 1
+        assert matchtally == tally
+
+    def test_cannot_set_nonexistent_required_node_error(self, quiet_logger):
+        yamldata = """---
+        key: value
+        """
+        yaml = YAML()
+        data = yaml.load(yamldata)
+        processor = Processor(quiet_logger, data)
+
+        with pytest.raises(YAMLPathException) as ex:
+            processor.set_value("abc", "void", mustexist=True)
+        assert -1 < str(ex.value).find("No nodes matched")
+
+    def test_none_data_to_get_nodes_by_path_segment(self, capsys, quiet_logger):
+        import sys
+        yamldata = ""
+        yaml = YAML()
+        data = yaml.load(yamldata)
+        processor = Processor(quiet_logger, data)
+        nodes = list(processor._get_nodes_by_path_segment(data, YAMLPath("abc"), 0))
+        yaml.dump(data, sys.stdout)
+        assert -1 == capsys.readouterr().out.find("abc")
+
+    def test_bad_segment_index_for_get_nodes_by_path_segment(self, capsys, quiet_logger):
+        import sys
+        yamldata = """---
+        key: value
+        """
+        yaml = YAML()
+        data = yaml.load(yamldata)
+        processor = Processor(quiet_logger, data)
+        nodes = list(processor._get_nodes_by_path_segment(data, YAMLPath("abc"), 10))
+        yaml.dump(data, sys.stdout)
+        assert -1 == capsys.readouterr().out.find("abc")
+
+    def test_get_nodes_by_unknown_path_segment_error(self, quiet_logger):
+        from collections import deque
+        from enum import Enum
+        from yamlpath.enums import PathSegmentTypes
+        names = [m.name for m in PathSegmentTypes] + ['DNF']
+        PathSegmentTypes = Enum('PathSegmentTypes', names)
+
+        yamldata = """---
+        key: value
+        """
+        yaml = YAML()
+        data = yaml.load(yamldata)
+        processor = Processor(quiet_logger, data)
+        path = YAMLPath("abc")
+        stringified = str(path)     # Force Path to parse
+        path._escaped = deque([
+            (PathSegmentTypes.DNF, "abc"),
+        ])
+
+        with pytest.raises(NotImplementedError):
+            nodes = list(processor._get_nodes_by_path_segment(data, path, 0))
+
+    def test_non_int_slice_error(self, quiet_logger):
+        yamldata = """---
+        - step: 1
+        - step: 2
+        - step: 3
+        """
+        yaml = YAML()
+        data = yaml.load(yamldata)
+        processor = Processor(quiet_logger, data)
+
+        with pytest.raises(YAMLPathException) as ex:
+            processor.set_value("[1:4F]", "")
+        assert -1 < str(ex.value).find("is not an integer array slice")
+
+    def test_non_int_array_index_error(self, quiet_logger):
+        from collections import deque
+        yamldata = """---
+        - 1
+        """
+        yaml = YAML()
+        data = yaml.load(yamldata)
+        path = YAMLPath("[0]")
+        processor = Processor(quiet_logger, data)
+        strp = str(path)
+
+        path._escaped = deque([
+            (PathSegmentTypes.INDEX, "0F"),
+        ])
+        path._unescaped = deque([
+            (PathSegmentTypes.INDEX, "0F"),
+        ])
+
+        with pytest.raises(YAMLPathException) as ex:
+            nodes = list(processor._get_nodes_by_index(data, path, 0))
+        assert -1 < str(ex.value).find("is not an integer array index")
+
+    def test_nonexistant_path_search_method_error(self, quiet_logger):
+        from enum import Enum
+        from yamlpath.enums import PathSearchMethods
+        names = [m.name for m in PathSearchMethods] + ['DNF']
+        PathSearchMethods = Enum('PathSearchMethods', names)
+
+        yamldata = """---
+        top_scalar: value
+        """
+        yaml = YAML()
+        data = yaml.load(yamldata)
+        processor = Processor(quiet_logger, data)
+
+        with pytest.raises(NotImplementedError):
+            nodes = list(processor._get_nodes_by_search(
+                data,
+                SearchTerms(True, PathSearchMethods.DNF, ".", "top_scalar")
+            ))
+
+    def test_adjoined_collectors_error(self, quiet_logger):
+        yamldata = """---
+        key: value
+        """
+        yaml = YAML()
+        data = yaml.load(yamldata)
+        processor = Processor(quiet_logger, data)
+
+        with pytest.raises(YAMLPathException) as ex:
+            nodes = list(processor.get_nodes("(&arrayOfHashes.step)(disabled_steps)"))
+        assert -1 < str(ex.value).find("has no meaning")
+
+    def test_no_attrs_to_arrays_error(self, quiet_logger):
+        yamldata = """---
+        array:
+          - one
+          - two
+        """
+        yaml = YAML()
+        data = yaml.load(yamldata)
+        processor = Processor(quiet_logger, data)
+
+        with pytest.raises(YAMLPathException) as ex:
+            nodes = list(processor.get_nodes("array.attr"))
+        assert -1 < str(ex.value).find("Cannot add")
+
+    def test_no_index_to_hashes_error(self, quiet_logger):
+        # Using [#] syntax is a disambiguated INDEX ELEMENT NUMBER.  In
+        # DICTIONARY context, this would create an ambiguous request to access
+        # either the #th value or a value whose key is the literal #.  As such,
+        # an error is deliberately generated when [#] syntax is used against
+        # dictionaries.  When you actually want a DICTIONARY KEY that happens
+        # to be an integer, omit the square braces, [].
+        yamldata = """---
+        hash:
+          key: value
+        """
+        yaml = YAML()
+        data = yaml.load(yamldata)
+        processor = Processor(quiet_logger, data)
+
+        with pytest.raises(YAMLPathException) as ex:
+            nodes = list(processor.get_nodes("hash[6]"))
+        assert -1 < str(ex.value).find("Cannot add")
+
+    def test_get_nodes_array_impossible_type_error(self, quiet_logger):
+        yamldata = """---
+        array:
+          - 1
+          - 2
+        """
+        yaml = YAML()
+        data = yaml.load(yamldata)
+        processor = Processor(quiet_logger, data)
+
+        with pytest.raises(YAMLPathException) as ex:
+            nodes = list(processor.get_nodes(r"/array/(.=~/^.{3,4}$/)", default_value="New value"))
+        assert -1 < str(ex.value).find("Cannot add")
+
+    def test_no_attrs_to_scalars_errors(self, quiet_logger):
+        yamldata = """---
+        scalar: value
+        """
+        yaml = YAML()
+        data = yaml.load(yamldata)
+        processor = Processor(quiet_logger, data)
+
+        with pytest.raises(YAMLPathException) as ex:
+            nodes = list(processor.get_nodes("scalar[6]"))
+        assert -1 < str(ex.value).find("Cannot add")
+
+        with pytest.raises(YAMLPathException) as ex:
+            nodes = list(processor.get_nodes("scalar.key"))
+        assert -1 < str(ex.value).find("Cannot add")
+
+    @pytest.mark.parametrize("yamlpath,value,tally,mustexist,vformat,pathsep", [
+        ("/anchorKeys[&keyOne]", "Set self-destruct", 1, True, YAMLValueFormats.DEFAULT, PathSeperators.AUTO),
+        ("/hash[&keyTwo]", "Confirm", 1, True, YAMLValueFormats.DEFAULT, PathSeperators.AUTO),
+        ("/anchorKeys[&recursiveAnchorKey]", "Recurse more", 1, True, YAMLValueFormats.DEFAULT, PathSeperators.AUTO),
+        ("/hash[&recursiveAnchorKey]", "Recurse even more", 1, True, YAMLValueFormats.DEFAULT, PathSeperators.AUTO),
+    ])
+    def test_key_anchor_changes(self, quiet_logger, yamlpath, value, tally, mustexist, vformat, pathsep):
+        yamldata = """---
+        anchorKeys:
+          &keyOne aliasOne: 11A1
+          &keyTwo aliasTwo: 22B2
+          &recursiveAnchorKey subjectKey: *recursiveAnchorKey
+
+        hash:
+          *keyOne :
+            subval: 1.1
+          *keyTwo :
+            subval: 2.2
+          *recursiveAnchorKey :
+            subval: 3.3
+        """
+        yaml = YAML()
+        data = yaml.load(yamldata)
+        processor = Processor(quiet_logger, data)
+
+        yamlpath = YAMLPath(yamlpath)
+        processor.set_value(yamlpath, value, mustexist=mustexist, value_format=vformat, pathsep=pathsep)
+        matchtally = 0
+        for node in processor.get_nodes(yamlpath):
+            assert unwrap_node_coords(node) == value
+            matchtally += 1
+        assert matchtally == tally
+
+    def test_key_anchor_children(self, quiet_logger):
+        yamldata = """---
+        anchorKeys:
+          &keyOne aliasOne: 1 1 Alpha 1
+          &keyTwo aliasTwo: 2 2 Beta 2
+
+        hash:
+          *keyOne :
+            subval: 1.1
+          *keyTwo :
+            subval: 2.2
+        """
+        yaml = YAML()
+        data = yaml.load(yamldata)
+        processor = Processor(quiet_logger, data)
+
+        yamlpath = YAMLPath("hash[&keyTwo].subval")
+        newvalue = "Mute audibles"
+        processor.set_value(yamlpath, newvalue, mustexist=True)
+        matchtally = 0
+        for node in processor.get_nodes(yamlpath):
+            assert unwrap_node_coords(node) == newvalue
+            matchtally += 1
+        assert matchtally == 1
+
+    def test_cannot_add_novel_alias_keys(self, quiet_logger):
+        yamldata = """---
+        anchorKeys:
+          &keyOne aliasOne: 1 1 Alpha 1
+          &keyTwo aliasTwo: 2 2 Beta 2
+
+        hash:
+          *keyOne :
+            subval: 1.1
+          *keyTwo :
+            subval: 2.2
+        """
+        yaml = YAML()
+        data = yaml.load(yamldata)
+        processor = Processor(quiet_logger, data)
+
+        yamlpath = YAMLPath("hash[&keyThree].subval")
+        newvalue = "Abort"
+        with pytest.raises(YAMLPathException) as ex:
+            nodes = list(processor.get_nodes(yamlpath))
+        assert -1 < str(ex.value).find("Cannot add")
+
+    @pytest.mark.parametrize("yamlpath,value,verifications", [
+        ("number", 5280, [
+            ("aliases[&alias_number]", 1),
+            ("number", 5280),
+            ("alias_number", 1),
+            ("hash.number", 1),
+            ("hash.alias_number", 1),
+            ("complex.hash.number", 1),
+            ("complex.hash.alias_number", 1),
+        ]),
+        ("aliases[&alias_number]", 5280, [
+            ("aliases[&alias_number]", 5280),
+            ("number", 1),
+            ("alias_number", 5280),
+            ("hash.number", 1),
+            ("hash.alias_number", 5280),
+            ("complex.hash.number", 1),
+            ("complex.hash.alias_number", 5280),
+        ]),
+        ("bool", False, [
+            ("aliases[&alias_bool]", True),
+            ("bool", False),
+            ("alias_bool", True),
+            ("hash.bool", True),
+            ("hash.alias_bool", True),
+            ("complex.hash.bool", True),
+            ("complex.hash.alias_bool", True),
+        ]),
+        ("aliases[&alias_bool]", False, [
+            ("aliases[&alias_bool]", False),
+            ("bool", True),
+            ("alias_bool", False),
+            ("hash.bool", True),
+            ("hash.alias_bool", False),
+            ("complex.hash.bool", True),
+            ("complex.hash.alias_bool", False),
+        ]),
+    ])
+    def test_set_nonunique_values(self, quiet_logger, yamlpath, value, verifications):
+        yamldata = """---
+        aliases:
+          - &alias_number 1
+          - &alias_bool true
+        number: 1
+        bool: true
+        alias_number: *alias_number
+        alias_bool: *alias_bool
+        hash:
+          number: 1
+          bool: true
+          alias_number: *alias_number
+          alias_bool: *alias_bool
+        complex:
+          hash:
+            number: 1
+            bool: true
+            alias_number: *alias_number
+            alias_bool: *alias_bool
+        """
+        yaml = YAML()
+        data = yaml.load(yamldata)
+        processor = Processor(quiet_logger, data)
+        processor.set_value(yamlpath, value)
+        for verification in verifications:
+            for verify_node_coord in processor.get_nodes(verification[0]):
+                assert unwrap_node_coords(verify_node_coord) == verification[1]
+
+    @pytest.mark.parametrize("yamlpath,results", [
+        ("(temps[. >= 100]) - (temps[. > 110])", [[110, 100]]),
+        ("(temps[. < 32]) - (temps[. >= 114])", [[0]]),
+        ("(temps[. < 32]) + (temps[. > 110])", [[0, 114]]),
+        ("(temps[. <= 32]) + (temps[. > 110])", [[32, 0, 114]]),
+        ("(temps[. < 32]) + (temps[. >= 110])", [[0, 110, 114]]),
+        ("(temps[. <= 32]) + (temps[. >= 110])", [[32, 0, 110, 114]]),
+        ("(temps[. < 0]) + (temps[. >= 114])", [[114]]),
+    ])
+    def test_get_singular_collectors(self, quiet_logger, yamlpath, results):
+        yamldata = """---
+        temps:
+          - 32
+          - 0
+          - 110
+          - 100
+          - 72
+          - 68
+          - 114
+          - 34
+          - 36
+        """
+        yaml = YAML()
+        processor = Processor(quiet_logger, yaml.load(yamldata))
+        matchidx = 0
+        # Note that Collectors deal with virtual DOMs, so mustexist must always
+        # be set True.  Otherwise, ephemeral virtual nodes would be created and
+        # discarded.  Is this desirable?  Maybe, but not today.  For now, using
+        # Collectors without setting mustexist=True will be undefined behavior.
+        for node in processor.get_nodes(yamlpath, mustexist=True):
+            assert unwrap_node_coords(node) == results[matchidx]
+            matchidx += 1
+        assert len(results) == matchidx
+
+    @pytest.mark.parametrize("yamlpath,results", [
+        ("(/list1) + (/list2)", [[1, 2, 3, 4, 5, 6]]),
+        ("(/list1) - (/exclude)", [[1, 2]]),
+        ("(/list2) - (/exclude)", [[5, 6]]),
+        ("(/list1) + (/list2) - (/exclude)", [[1, 2, 5, 6]]),
+        ("((/list1) + (/list2)) - (/exclude)", [[1, 2, 5, 6]]),
+        ("(/list1) + ((/list2) - (/exclude))", [[1, 2, 3, 5, 6]]),
+        ("((/list1) - (/exclude)) + ((/list2) - (/exclude))", [[1, 2, 5, 6]]),
+        ("((/list1) - (/exclude)) + ((/list2) - (/exclude))*", [1, 2, 5, 6]),
+        ("(((/list1) - (/exclude)) + ((/list2) - (/exclude)))[2]", [5]),
+    ])
+    def test_scalar_collectors(self, quiet_logger, yamlpath, results):
+        yamldata = """---
+list1:
+  - 1
+  - 2
+  - 3
+list2:
+  - 4
+  - 5
+  - 6
+exclude:
+  - 3
+  - 4
+"""
+        yaml = YAML()
+        processor = Processor(quiet_logger, yaml.load(yamldata))
+        matchidx = 0
+        # Note that Collectors deal with virtual DOMs, so mustexist must always
+        # be set True.  Otherwise, ephemeral virtual nodes would be created and
+        # discarded.  Is this desirable?  Maybe, but not today.  For now, using
+        # Collectors without setting mustexist=True will be undefined behavior.
+        for node in processor.get_nodes(yamlpath, mustexist=True):
+            assert unwrap_node_coords(node) == results[matchidx]
+            matchidx += 1
+        assert len(results) == matchidx
+
+    @pytest.mark.parametrize("yamlpath,results", [
+        ("(hash.*)-(array[1])", [["value1", "value3"]]),
+        ("(hash)-(hoh.two.*)", [[{"key1": "value1"}]]),
+        ("(aoa)-(hoa.two)", [[["value1", "value2", "value3"], ["value3"]]]),
+        ("(aoh)-(aoh[max(key1)])", [[{"key2": "value2", "key3": "value3"}, {"key3": "value3"}]]),
+    ])
+    def test_collector_math(self, quiet_logger, yamlpath, results):
+        yamldata = """---
+hash:
+  key1: value1
+  key2: value2
+  key3: value3
+
+array:
+  - value1
+  - value2
+  - vlaue3
+
+hoh:
+  one:
+    key1: value1
+    key2: value2
+    key3: value3
+  two:
+    key2: value2
+    key3: value3
+  three:
+    key3: value3
+
+aoh:
+  - key1: value1
+    key2: value2
+    key3: value3
+  - key2: value2
+    key3: value3
+  - key3: value3
+
+aoa:
+  - - value1
+    - value2
+    - value3
+  - - value2
+    - value3
+  - - value3
+
+hoa:
+  one:
+    - value1
+    - value2
+    - value3
+  two:
+    - value2
+    - value3
+  three:
+    - value3
+"""
+        yaml = YAML()
+        processor = Processor(quiet_logger, yaml.load(yamldata))
+        matchidx = 0
+        for node in processor.get_nodes(yamlpath, mustexist=True):
+            assert unwrap_node_coords(node) == results[matchidx]
+            matchidx += 1
+        assert len(results) == matchidx
+
+    def test_get_every_data_type(self, quiet_logger):
+        # Contributed by https://github.com/AndydeCleyre
+        yamldata = """---
+intthing: 6
+floatthing: 6.8
+yesthing: yes
+nothing: no
+truething: true
+falsething: false
+nullthing: null
+nothingthing:
+emptystring: ""
+nullstring: "null"
+        """
+
+        results = [6, 6.8, "yes", "no", True, False, None, None, "", "null"]
+
+        yaml = YAML()
+        data = yaml.load(yamldata)
+        processor = Processor(quiet_logger, data)
+        yamlpath = YAMLPath("*")
+
+        match_index = 0
+        for node in processor.get_nodes(yamlpath):
+            assert unwrap_node_coords(node) == results[match_index]
+            match_index += 1
+
+    @pytest.mark.parametrize("delete_yamlpath,pathseperator,old_deleted_nodes,new_flat_data", [
+        (YAMLPath("/**[&alias_number]"), PathSeperators.FSLASH, [1, 1, 1], [1,1,True,1,1,True,1,1,True,1,"ABC",123,"BCD",987,"CDE","8B8"]),
+        ("records[1]", PathSeperators.AUTO, ["ABC",123,"BCD",987], [1,1,1,True,1,1,1,True,1,1,1,True,1,1,"CDE","8B8"]),
+    ])
+    def test_delete_nodes(self, quiet_logger, delete_yamlpath, pathseperator, old_deleted_nodes, new_flat_data):
+        yamldata = """---
+aliases:
+  - &alias_number 1
+  - &alias_bool true
+number: 1
+bool: true
+alias_number: *alias_number
+alias_bool: *alias_bool
+hash:
+  number: 1
+  bool: true
+  alias_number: *alias_number
+  alias_bool: *alias_bool
+complex:
+  hash:
+    number: 1
+    bool: true
+    alias_number: *alias_number
+    alias_bool: *alias_bool
+records:
+  - id: ABC
+    data: 123
+  - id: BCD
+    data: 987
+  - id: CDE
+    data: 8B8
+"""
+        yaml = YAML()
+        data = yaml.load(yamldata)
+        processor = Processor(quiet_logger, data)
+
+        # The return set must be received lest no nodes will be deleted
+        deleted_nodes = []
+        for nc in processor.delete_nodes(delete_yamlpath, pathsep=pathseperator):
+            deleted_nodes.append(nc)
+
+        for (test_value, verify_node_coord) in zip(old_deleted_nodes, deleted_nodes):
+            assert test_value, unwrap_node_coords(verify_node_coord)
+
+        for (test_value, verify_node_coord) in zip(new_flat_data, processor.get_nodes("**")):
+            assert test_value, unwrap_node_coords(verify_node_coord)
+
+    def test_null_docs_have_nothing_to_delete(self, capsys):
+        args = SimpleNamespace(verbose=False, quiet=False, debug=True)
+        logger = ConsolePrinter(args)
+        processor = Processor(logger, None)
+
+        deleted_nodes = []
+        for nc in processor.delete_nodes("**"):
+            deleted_nodes.append(nc)
+
+        console = capsys.readouterr()
+        assert "Refusing to delete nodes from a null document" in console.out
+
+    def test_null_docs_have_nothing_to_gather_and_alias(self, capsys):
+        args = SimpleNamespace(verbose=False, quiet=False, debug=True)
+        logger = ConsolePrinter(args)
+        processor = Processor(logger, None)
+
+        processor.alias_nodes("/alias*", "/anchor")
+
+        console = capsys.readouterr()
+        assert "Refusing to alias nodes in a null document" in console.out
+
+    def test_null_docs_have_nothing_to_alias(self, capsys):
+        args = SimpleNamespace(verbose=False, quiet=False, debug=True)
+        logger = ConsolePrinter(args)
+        processor = Processor(logger, None)
+
+        processor.alias_gathered_nodes([], "/anchor")
+
+        console = capsys.readouterr()
+        assert "Refusing to alias nodes in a null document" in console.out
+
+    def test_null_docs_have_nothing_to_tag(self, capsys):
+        args = SimpleNamespace(verbose=False, quiet=False, debug=True)
+        logger = ConsolePrinter(args)
+        processor = Processor(logger, None)
+
+        processor.tag_nodes("/tag_nothing", "tag_this")
+
+        console = capsys.readouterr()
+        assert "Refusing to tag nodes from a null document" in console.out
+
+    @pytest.mark.parametrize("alias_path,anchor_path,anchor_name,pathseperator", [
+        (YAMLPath("/a_hash/a_key"), YAMLPath("/some_key"), "", PathSeperators.FSLASH),
+        ("a_hash.a_key", "some_key", "", PathSeperators.AUTO),
+    ])
+    def test_anchor_nodes(self, quiet_logger, alias_path, anchor_path, anchor_name, pathseperator):
+        anchor_value = "This is the Anchored value!"
+        yamlin = """---
+some_key: {}
+a_hash:
+  a_key: A value
+""".format(anchor_value)
+
+        yaml = YAML()
+        data = yaml.load(yamlin)
+        processor = Processor(quiet_logger, data)
+
+        processor.alias_nodes(
+            alias_path, anchor_path,
+            pathsep=pathseperator, anchor_name=anchor_name)
+
+        match_count = 0
+        for node in processor.get_nodes(
+            alias_path, mustexist=True
+        ):
+            match_count += 1
+            assert unwrap_node_coords(node) == anchor_value
+        assert match_count == 1
+
+    @pytest.mark.parametrize("yaml_path,tag,pathseperator", [
+        (YAMLPath("/key"), "!taggidy", PathSeperators.FSLASH),
+        ("key", "taggidy", PathSeperators.AUTO),
+    ])
+    def test_tag_nodes(self, quiet_logger, yaml_path, tag, pathseperator):
+        yamlin = """---
+key: value
+"""
+
+        yaml = YAML()
+        data = yaml.load(yamlin)
+        processor = Processor(quiet_logger, data)
+
+        processor.tag_nodes(yaml_path, tag, pathsep=pathseperator)
+
+        if tag and not tag[0] == "!":
+            tag = "!{}".format(tag)
+
+        assert isinstance(data['key'], TaggedScalar)
+        assert data['key'].tag.value == tag
+
+    @pytest.mark.parametrize("yaml_path,value,old_data,new_data", [
+        (YAMLPath("/key[name()]"), "renamed_key", {'key': 'value'}, {'renamed_key': 'value'}),
+    ])
+    def test_rename_dict_key(self, quiet_logger, yaml_path, value, old_data, new_data):
+        processor = Processor(quiet_logger, old_data)
+        processor.set_value(yaml_path, value)
+        assert new_data == old_data
+
+    @pytest.mark.parametrize("yaml_path,value,old_data", [
+        (YAMLPath("/key[name()]"), "renamed_key", {'key': 'value', 'renamed_key': 'value'}),
+    ])
+    def test_rename_dict_key_cannot_overwrite(self, quiet_logger, yaml_path, value, old_data):
+        processor = Processor(quiet_logger, old_data)
+        with pytest.raises(YAMLPathException) as ex:
+            processor.set_value(yaml_path, value)
+        assert -1 < str(ex.value).find("already exists at the same document level")
+
+    def test_traverse_with_null(self, quiet_logger):
+        # Contributed by https://github.com/rbordelo
+        yamldata = """---
+Things:
+  - name: first thing
+    rank: 42
+  - name: second thing
+    rank: 5
+  - name: third thing
+    rank: null
+  - name: fourth thing
+    rank: 1
+"""
+
+        results = ["first thing", "second thing", "third thing", "fourth thing"]
+
+        yaml = YAML()
+        data = yaml.load(yamldata)
+        processor = Processor(quiet_logger, data)
+        yamlpath = YAMLPath("/**/name")
+
+        match_index = 0
+        for node in processor.get_nodes(yamlpath):
+            assert unwrap_node_coords(node) == results[match_index]
+            match_index += 1
+
+    @pytest.mark.parametrize("yamlpath,results", [
+        ("hash_of_hashes.*[!has_child(child_two)]", [{"child_one": "value2.1", "child_three": "value2.3"}]),
+        ("/array_of_hashes/*[!has_child(child_two)]", [{"id": "two", "child_one": "value2.1", "child_three": "value2.3"}]),
+        ("/hash_of_hashes/*[!has_child(child_two)][name()]", ["two"]),
+        ("array_of_hashes.*[!has_child(child_two)].id", ["two"]),
+        ("/array_of_arrays/*[!has_child(value2.1)]", [["value1.1", "value1.2"], ["value3.1", "value3.2"]]),
+        ("array_of_arrays[*!=value2.1]", [["value1.1", "value1.2"], ["value3.1", "value3.2"]]),
+        ("array_of_arrays.*[!has_child(value2.1)][name()]", [0, 2]),
+        ("/array_of_arrays[*!=value2.1][name()]", [0, 2]),
+        ("(/array_of_arrays/*[!has_child(value2.1)][name()])[0]", [0]),
+        ("(array_of_arrays[*!=value2.1][name()])[0]", [0]),
+        ("(array_of_arrays.*[!has_child(value2.1)][name()])[-1]", [2]),
+        ("(/array_of_arrays[*!=value2.1][name()])[-1]", [2]),
+        ("/simple_array[has_child(value1.1)]", [["value1.1", "value1.2", "value2.1", "value2.3", "value3.1", "value3.2"]]),
+        ("/simple_array[!has_child(value1.3)]", [["value1.1", "value1.2", "value2.1", "value2.3", "value3.1", "value3.2"]]),
+    ])
+    def test_wiki_has_child(self, quiet_logger, yamlpath, results):
+        yamldata = """---
+hash_of_hashes:
+  one:
+    child_one: value1.1
+    child_two: value1.2
+  two:
+    child_one: value2.1
+    child_three: value2.3
+  three:
+    child_one: value3.1
+    child_two: value3.2
+
+array_of_hashes:
+  - id: one
+    child_one: value1.1
+    child_two: value1.2
+  - id: two
+    child_one: value2.1
+    child_three: value2.3
+  - id: three
+    child_one: value3.1
+    child_two: value3.2
+
+simple_array:
+  - value1.1
+  - value1.2
+  - value2.1
+  - value2.3
+  - value3.1
+  - value3.2
+
+array_of_arrays:
+  - - value1.1
+    - value1.2
+  - - value2.1
+    - value2.3
+  - - value3.1
+    - value3.2
+"""
+        yaml = YAML()
+        processor = Processor(quiet_logger, yaml.load(yamldata))
+        matchidx = 0
+        for node in processor.get_nodes(yamlpath, mustexist=True):
+            assert unwrap_node_coords(node) == results[matchidx]
+            matchidx += 1
+        assert len(results) == matchidx
+
+    @pytest.mark.parametrize("yamlpath,results", [
+        ("/prices_aoh[max(price)]", [{"product": "whatchamacallit", "price": 9.95}]),
+        ("/prices_hash[max(price)]", [{"price": 9.95}]),
+        ("/prices_aoh[max(price)]/price", [9.95]),
+        ("/prices_hash[max(price)]/price", [9.95]),
+        ("/prices_aoh[max(price)]/product", ["whatchamacallit"]),
+        ("/prices_hash[max(price)][name()]", ["whatchamacallit"]),
+        ("prices_array[max()]", [9.95]),
+        ("bad_prices_aoh[max(price)]", [{"product": "fob", "price": "not set"}]),
+        ("bad_prices_hash[max(price)]", [{"price": "not set"}]),
+        ("bad_prices_array[max()]", ["not set"]),
+        ("bare[max()]", ["value"]),
+        ("(prices_aoh[!max(price)])[max(price)]", [{"product": "doohickey", "price": 4.99}, {"product": "fob", "price": 4.99}]),
+        ("(prices_hash[!max(price)])[max(price)]", [{"price": 4.99}, {"price": 4.99}]),
+        ("(prices_aoh)-(prices_aoh[max(price)])[max(price)]", [{"product": "doohickey", "price": 4.99}, {"product": "fob", "price": 4.99}]),
+        ("(prices_hash)-(prices_hash[max(price)]).*[max(price)]", [{"price": 4.99}, {"price": 4.99}]),
+        ("((prices_aoh[!max(price)])[max(price)])[0]", [{"product": "doohickey", "price": 4.99}]),
+        ("((prices_hash[!max(price)])[max(price)])[0]", [{"price": 4.99}]),
+        ("((prices_aoh[!max(price)])[max(price)])[0].price", [4.99]),
+        ("((prices_hash[!max(price)])[max(price)])[0].price", [4.99]),
+    ])
+    def test_wiki_max(self, quiet_logger, yamlpath, results):
+        yamldata = """---
+# Consistent Data Types
+prices_aoh:
+  - product: doohickey
+    price: 4.99
+  - product: fob
+    price: 4.99
+  - product: whatchamacallit
+    price: 9.95
+  - product: widget
+    price: 0.98
+  - product: unknown
+
+prices_hash:
+  doohickey:
+    price: 4.99
+  fob:
+    price: 4.99
+  whatchamacallit:
+    price: 9.95
+  widget:
+    price: 0.98
+  unknown:
+
+prices_array:
+  - 4.99
+  - 4.99
+  - 9.95
+  - 0.98
+  - null
+
+# TODO: Inconsistent Data Types
+bare: value
+
+bad_prices_aoh:
+  - product: doohickey
+    price: 4.99
+  - product: fob
+    price: not set
+  - product: whatchamacallit
+    price: 9.95
+  - product: widget
+    price: true
+  - product: unknown
+
+bad_prices_hash:
+  doohickey:
+    price: 4.99
+  fob:
+    price: not set
+  whatchamacallit:
+    price: 9.95
+  widget:
+    price: true
+  unknown:
+
+bad_prices_array:
+  - 4.99
+  - not set
+  - 9.95
+  - 0.98
+  - null
+"""
+        yaml = YAML()
+        processor = Processor(quiet_logger, yaml.load(yamldata))
+        matchidx = 0
+        for node in processor.get_nodes(yamlpath, mustexist=True):
+            assert unwrap_node_coords(node) == results[matchidx]
+            matchidx += 1
+        assert len(results) == matchidx
+