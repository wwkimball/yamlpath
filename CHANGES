--- conflicted
+++ resolved
@@ -1,5 +1,3 @@
-<<<<<<< HEAD
-=======
 3.8.1
 Bug Fixes:
 * Fixed issue #220 reported by https://github.com/abramov-oleg wherein novel
@@ -7,7 +5,6 @@
   in the RHS document would cause an interminable loop that would max out CPU
   and eventually exhaust RAM.
 
->>>>>>> a0cbc0d9
 3.8.0
 Enhancements:
 * The yaml-set and yaml-merge command-line tools now support a new option:
