3.6.5
Bug Fixes:
* When using EYAML with block formatted values on Windows, the block formatting
  was broken when written to YAML, corrupting the YAML file.  Non-block
  formatted values were unaffected and this issue only affected Windows EYAML
  users.
* EYAML values were not being decrypted when the result appeared in a list.
<<<<<<< HEAD
* Deleting hash key-value pairs with white-space or comments on immediately
  following lines in the YAML file resulted in those following comments and/or
  white-space being destroyed.
=======
* Boolean values were being unexpectedly output as base-10 representations of
  the binary values 1 (True) and 0 (False) when emitting to JSON after setting
  the Boolean.  This change also brings this project into compilance with
  https://peps.python.org/pep-0632/.  Many thanks to
  https://github.com/AndydeCleyre!
>>>>>>> 97247811

3.6.4
Enhancements:
* Support ruamel.yaml up to version 0.17.17.

Bug Fixes:
* Refactored single-star wildcard segment (*) handling to enable filtering
  matches when subsequent segments exist; this fixes Issue #154.

3.6.3
Bug Fixes:
* The eyaml-rotate-keys command-line tool failed to preserve block-style EYAML
  strings after key rotation.

3.6.2:
Bug Fixes:
* The eyaml-rotate-keys command-line tool would generate a stack-dump when the
  key for an encrypted value contained dots.  The underlying library for this
  tool now safely generates the internal YAMLPaths it uses.
* The default encoding when opening files is now set to utf-8 to support
  extended character sets on Windows.

3.6.1:
Enhancements:
* Enable verified support for ruamel.yaml up to version 0.17.10.

3.6.0:
Bug Fixes:
* Some peculiar data constructions could cause the ConsolePrinter to stack-dump
  when writing debug messages.
* A NotImplementedError stack-dump was generated whenever a YAML Path was
  evaluated when written improperly for Collector Math operations.  This
  specifically occurred when the RHS term was not demarcated with a parenthesis
  pair.  Now, a YAML Path parsing error is generated, indicating where the
  missing character must appear.
* Use of an Array Element index in square-bracket notation ([N]) within a
  sub-path -- such as in a Search Expression or Collector -- caused incorrect
  YAML Path parsing.  This usually manifested as a "not an integer index"
  error.
* Byte strings were causing stack-dumps during JSON serialization; they are now
  serialized as double-demarcated strings (a ' pair within a " pair) with a b
  prefix, like:  {"byte_value": "b'BYTEVAL'"}.
* Bare Anchor name references were treated as Hash key names when & was not the
  very first non-separator character of a YAML Path or immediately following a
  `[`.  So, /my_hash/&my_anchor was not working as expected.
* The Merger (and thus, the yaml-merge command-line tool) would only return the
  LHS document when neither LHS nor RHS documents were Hashes, no matter what
  the merge options were set to.  This did not affect content which was
  children of Hashes.

Enhancements:
* YAML Path parsing errors are now a little more specific, indicating at which
  character index the issue occurs.  API users who have been scanning error
  messages will need to update their code to accommodate the new text.
* Collector subtraction now handles Hash-of-Hashes and Array-of-Array results,
  which were not possible before.
* Array-of-Hash nodes can now be searched for the presence of a given key in
  its Hash elements using the . search operand, yielding matching elements (the
  entire Hash elements having the given key).  The difference can be
  illustrated by contrasting these now-equivalent YAML Paths (where "books"
  is an Array-of-Hashes; imagine only some Hash elements have an "isbn" key):
  1. `/books/*[.=isbn]` or `books.*[.=isbn]`
  2. `/books[.=isbn]/isbn` or `books[.=isbn].isbn`
  3. `/books/*[has_child(isbn)]/isbn` or `books.*[has_child(isbn)].isbn`
  4. `/books[has_child(isbn)]/isbn` or `books[has_child(isbn)].isbn`
  All four of those queries yield exactly the same data.  Note that example 2
  behaves like examples 3 and 4.  Examples 2-4 yield the entire matching Hash,
  not just the "isbn" value.  This enables access to other keys of the Hash
  without necessitating use of a `[parent()]` search keyword, which would be
  necessary for example 1 if you wanted to access any key other than "isbn"
  from the matches.
* YAML Merge Keys can now be accessed directly by Anchor name, yielding the
  entire original -- pre-merged -- reference Hash.  This has _very limited_
  utility.  Using this in isolation will only reveal the default values for any
  referenced keys, ignoring -- perhaps confusingly -- any local overrides.  It
  can however be helpful when reverse-engineering very complex merge
  arrangements.
* The yaml-merge command-line tool (and the underlying Merger class) now offer
  an option -- --preserve-lhs-comments (-l) -- that will attempt to preserve
  LHS document comments.  USE WITH CAUTION.  At present, comment handling
  during a merge is unwieldy, so some comments or new-line characters may
  appear to become divorced from nodes they should obviously be attached to.
  As such, the default behavior of the merge engine will continue to be removal
  of all comments.  At this time, RHS document comments will still be discarded
  during merge operations.  This will be revisited when ruamel.yaml refactors
  how YAML comments are handled.
* The yaml-merge command-line tool now offers a new option, --multi-doc-mode
  (-M), which accepts one of the following modes:
  * CONDENSE_ALL:  This is the default, which merges all multi-documents up
    into single documents during the merge.
  * MERGE_ACROSS:  Condense no multi-documents; rather, only merge documents
    "across" from right to left such that the first document in the RHS multi-
    document merges only into the first document in the LHS multi-document, the
    second across similarly, and so on.
  * MATRIX_MERGE:  Condense no multi-documents; rather, merge every RHS
    document in a multi-document RHS into every LHS document in a multi-
    document LHS.
* The [has_child(NAME)] Search Keyword now accepts an &NAME form of its first
  (only) parameter.  This switches the function to match against Anchor/Alias
  names, including YAML Merge Keys.
* YAML Merge Keys can now be deleted by their Anchor/Alias name via the
  yaml-set command-line tool and the underlying Processor class.
* YAML Merge Keys can now be created, offering run-time merging of
  same-document Hash data.  The yaml-set command-line tool offers a new option,
  --mergekey, which applies to --change targets the new YAML Merge Key, as long
  as each target is a Hash.
  WARNING:  As a consequence of adding this capability to the yaml-set command-
  line tool, it is no longer possible to implicitly alias scalar nodes by
  passing only the --change and --anchor parameters.  The operation must now be
  explicit by setting --aliasof or --mergekey along with --change and
  optionally with --anchor.
* The yaml-diff tool now supports multi-document sources.  Only one document of
  any multi-document source on each side of the LHS-RHS comparison can be
  selected for the operation (diffs are performed only between two documents).
  Such selection is made via two new options, --left-document-index|-L and
  --right-document-index|-R.  An error is emitted whenever a multi-document
  source is detected without an appropriate document index selection.
* YAML Unordered Sets -- https://yaml.org/type/set.html -- are now fully
  supported in YAML Paths, this project's API, and the reference command-line
  tools.  Because an Unordered Set is effectively a Hash (map/dict) where the
  entries are key-value pairs all having null (None) values, their entries are
  accessible only by their exact key.  While they look in YAML data like Arrays
  (sequences/lists) with a leading `?` rather than a `-`, they are not; their
  entries cannot be accessed by a numerical index because they are defined in
  the YAML specification as deliberately unordered.

API Changes:
* The common.nodes utility class now has a generally-useful static method which
  accepts any String data and safely converts it to its native Python data-type
  equivalent with special handling for case-insensitive Booleans via
  ast.literal_eval:  typed_value.
* The common.searches utility class now requires both terms to be of the same
  data-type for comparisons.  When they types materially differ -- int and
  float are treated as similar enough -- a String comparision is performed.
  This is how it has always been excepting that types were lazily coalesced in
  older versions; they are now converted before the comparison is considered.
* The NodeCoords wrapper now supports more utility properties and methods:
  * .unwrapped_node is the same output as calling
    NodeCoords.unwrap_node_coords(data) except it can be called directly upon
    instances of NodeCoords rather than as a static method call.  The static
    method is still available.
  * .deepest_node_coord returns whichever NodeCoord instance is most deeply
    wrapped by an instance of NodeCoords.  Such wrapping comes from nesting
    Collectors.  This method simplfies getting to the original data element(s).
  * .wraps_a(Type) indicates whether the deepest wrapped data element is of a
    given data-type.

3.5.0:
Bug Fixes:
* Search expressions against Boolean values, [key=True] and [key=False], were
  impossible.  Now, they are working and are not case-sensitive, so [key=True],
  [key=true], [key=TRUE], and such all work as expected.
* When null values were present, Deep Traversal (**) segments would always
  return every node with a null value even when they would not match filter
  conditions after the ** segment.  When mustexist=False, this would also cause
  a YAMLPathException.
* Descendent searches were considering only the first child of the search
  ancestor.  Now, ANY matching descendent node will correctly yield the
  ancestor.
* Some Python-generated complex data types were escaping JSONification,
  leading to unexpected stack-dumps when writing out JSON data for data types
  like date and datetime.

Enhancements:
* An entirely new segment type has been added to YAML Path and is now supported
  by the library and reference implementation command-line tools:  Keyword
  Searches.  Similar to programming language keywords, these reserved Keywords
  work much like functions, accepting parameters and performing algorythmic
  operations or returning data not otherwise accessible to other YAML Path
  segment types.  These new capabilities -- explored on the project Wiki --
  include:
  * [has_child(NAME)]
  * [name()]
  * [max(NAME)]
  * [min(NAME)]
  * [parent([STEPS])]
* When stringified, YAML Paths with a solitary * wildcard segment were printed
  using their internal RegEx variant, [.=~/.*/].  They are now printed as they
  are entered, using a solitary *.  As a consequence, any deliberate RegEx of
  [.=~/.*/] is also printed as its equivalent solitary *.
* The yaml-paths command now allows printing YAML Paths without protective
  escape symbols via a new --noescape option.  While this makes the output more
  human-friendly, the unescaped paths will not be suitable for use as YAML Path
  input to other YAML Path processors where special symbols require escaping.
* [API] The NodeCoords class now tracks ancestry and the last YAML Path segment
  responsible for triggering its generation.  The ancestry stack --
  List[AncestryEntry] -- was necessary to support the [parent()] Search
  Keyword.  The responsible YAML Path segment tracking was necessary to enable
  Hash/map/dict key renaming via the [name()] Search Keyword.  These optional
  attributes may be set when the NodeCoords is generated.
* [API] YAMLPath instances now have a pop() method.  This mutates the YAMLPath
  by popping off its last segment, returning that segment.

3.4.1:
Bug Fixes:
* yaml-set (and the underlying Processor class) were unable to change nodes
  having a null (None) value to anything else.  This changes how null/None
  values are handled by the Processor during node retrieval; they are no longer
  discarded, so you will receive None as the data of any retrieved NodeCoords
  for appropriate null/None leaf nodes.

Enhancements:
* Python 3.9 is now supported (because common testing tools finally work with
  Python 3.9).
* The node deletion capability of the yaml-set command is now part of the
  library.  See Processor::delete_nodes(...) and
  Processor::delete_gathered_nodes(...) for details.
* The node aliasing capability of the yaml-set command is now part of the
  library.  See Processor::alias_nodes(...) and
  Processor::alias_gathered_nodes(...) for details.
* The node tagging capability of the yaml-set command is now part of the
  library.  See Processor::tag_nodes(...) and
  Processor::tag_gathered_nodes(...) for details.
* The library now supports loading YAML from String rather than only from file.
  Simply pass a new `literal=True` keyword parameter to
  Parsers::get_yaml_data(...) or Parsers::get_yaml_multidoc_data(...) to
  indicate that `source` is literal serialized (String) YAML data rather than a
  file-spec.  This mode is implied when reading from STDIN (source is "-").
* The emitter_write_folded_fix.py patch file for ruamel.yaml has been removed
  in favor of an author-supplied solution to the problem --
  https://sourceforge.net/p/ruamel-yaml/tickets/383/ -- for which the patch was
  originally written.

Known Issues:
* ruamel.yaml version 0.17.x is a major refactoring effort by the project's
  owner.  As such, only select versions will be marked as compatible with
  yamlpath.  Such marking occurs in this project's dependencies list via the
  setup.py file.  This is necessary because I use yamlpath in production
  environments where stability is paramount; I need the freedom to update
  yamlpath at-will without incurring any unexpected failures due to
  incompatible ruamel.yaml changes.  I will try to test some -- but not all --
  ruamel.yaml releases from time to time and update yamlpath dependency
  compatibilities accordingly.
* ruamel.yaml version 0.17.4 somewhat resolves a previously reported issue --
  https://sourceforge.net/p/ruamel-yaml/tickets/351/ -- wherein certain
  arrangements of comments or new-lines within YAML files near aliased hash
  keys would cause a total loss of data when the stream was written to file.
  Now, the data is no longer entirely lost.  However, the preceding comment or
  new-line is deleted when the stream is written to file.  This is deemed to be
  an acceptable compromise, for now, because the alternative is to either lose
  the entire document or lose all attempted changes to the affected document.
  Until the issue is properly fixed, an XFAIL test will continue to be in the
  yamlpath unit test suite.

3.4.0:
Bug Fixes:
* For the yaml-diff command-line tool, custom identity keys for specific
  records in AoHs of the RHS document were not being considered for comparison.
  Any identity key set for the whole AoH was being applied to every record in
  the set.

Enhancements:
* The yaml-get command-line tool -- and the underlying Processor::get_nodes
  method -- now retrives nodes with `null` values.  Non-JSON null results from
  yaml-get are printed using the ASCII NULL control-character (Hexadecimal 00)
  wherever encountered.  While most terminals and shells won't visibly print
  this character, it is there and can be picked up by downstream parsers of
  STDOUT.  When the output is rendered as JSON, the unquoted "null" identifier
  is used.
* The yaml-set command-line tool now enables assigning null values using a new
  --null|-N input option.
* The yaml-set command-line tool now supports assigning YAML Aliases to target
  --change|-g nodes, referencing any other node via --aliasof|-A whether it is
  already Anchored, or not.  Should the Anchor not already exist, a unique name
  will be automatically assigned.  This automatic name can controlled via
  --anchor|-H.  Setting --change|-g and --aliasof|-A to the same node along
  with a new --anchor|-H explicitly renames an existing Anchor and its Aliases.
  The same is implicitly possible by specifying --change|-g and --anchor|-H
  without --aliasof|-A.  Using these against non-YAML files merely duplicates
  the target value to the indicated --change|-g nodes.
* With a new --tag|-T auxilliary option, the yaml-set command-line tool now
  supports assigning custom YAML tags (data-type specifiers) to nodes created
  or updated during the operation.
* The yaml-merge and yaml-diff command-line tools now also handle YAML tags.
* The single-star wildcard segment translation was changed from [.!=""] to
  [.=~/.*/] which enables it to match any key or value (including empty-string
  and null).

API Changes:
* The yamlpath.func library is too big and some very useful general code has
  become attached to special-purpose classes.  As such, it's time for
  refactoring before this becomes untennable.  New, better-organized static
  classes were created under a new yamlpath.common namespace.  Since this
  would be destructive to other Python code which depends on the old
  organization, this is a heads-up.  Your existing code will continue to work
  without any changes, but only until 4.x (which is not yet planned).  Until
  then, you must update your own code to use the new static classes for the
  following functions and methods so as to avoid fatal errors down the road:
  - yamlpath.func.append_list_element
    -> yamlpath.common.Nodes.append_list_element

  - yamlpath.func.build_next_node
    -> yamlpath.common.Nodes.build_next_node

  - yamlpath.func.clone_node
    -> yamlpath.common.Nodes.clone_node

  - yamlpath.func.create_searchterms_from_pathattributes
    -> yamlpath.common.Searches.create_searchterms_from_pathattributes

  - yamlpath.func.ensure_escaped
    -> yamlpath.YAMLPath.ensure_escaped

  - yamlpath.func.escape_path_section
    -> yamlpath.YAMLPath.escape_path_section

  - yamlpath.func.get_node_anchor
    -> yamlpath.common.Anchors.get_node_anchor

  - yamlpath.func.get_yaml_data
    -> yamlpath.common.Parsers.get_yaml_data

  - yamlpath.func.get_yaml_editor
    -> yamlpath.common.Parsers.get_yaml_editor

  - yamlpath.func.get_yaml_multidoc_data
    -> yamlpath.common.Parsers.get_yaml_multidoc_data

  - yamlpath.func.make_float_node
    -> yamlpath.common.Nodes.make_float_node

  - yamlpath.func.make_new_node
    -> yamlpath.common.Nodes.make_new_node

  - yamlpath.func.search_anchor
    -> yamlpath.common.Searches.search_anchor

  - yamlpath.func.search_matches
    -> yamlpath.common.Searches.search_matches

  - yamlpath.func.stringify_dates
    -> yamlpath.common.Parsers.stringify_dates
    NOTE that this method is deprecated and will be eliminated in favor of
    using its more comprehensive replacement,
    yamlpath.common.Parsers.jsonify_yaml_data

  - yamlpath.func.unwrap_node_coords
    -> yamlpath.wrappers.nodecoords.NodeCoords.unwrap_node_coords

  - yamlpath.func.wrap_type
    -> yamlpath.common.Nodes.wrap_type

  - yamlpath.merger.Merger.combine_merge_anchors
    -> yamlpath.common.Anchors.combine_merge_anchors

  - yamlpath.merger.Merger.delete_all_comments
    -> yamlpath.common.Anchors.delete_all_comments

  - yamlpath.merger.Merger.rename_anchor
    -> yamlpath.common.Anchors.rename_anchor

  - yamlpath.merger.Merger.replace_anchor
    -> yamlpath.common.Anchors.replace_anchor

  - yamlpath.merger.Merger.scan_for_anchors
    -> yamlpath.common.Anchors.scan_for_anchors

  - yamlpath.merger.Merger.set_flow_style
    -> yamlpath.common.Anchors.set_flow_style

  Until you update your code, a deprecation warning will be printed to STDERR
  every time the yamlpath.func file is imported and the first time one of the
  relocated Merger static methods is called.  To be rid of the message, update
  your code to use the new sources of the deprecated functions/methods and
  remove every import of and from yamlpath.func.

3.3.0:
Bug Fixes:
* It was impossible to install yamlpath 3.x without first installing
  ruamel.yaml via pip for Python 3.x.  Not only has this been fixed but
  explicit tests have been created to ensure this never happens again.

Enhancements:
* A new command-line tool, yaml-diff, now compares exactly two
  YAML/JSON/Compatible documents, producing a GNU diff-like report of any
  differences in the data they present to parsers.  Along with diff's "a"
  (added), "c" (changed), and "d" (deleted) report entries, affected YAML Paths
  are printed in lieu of line numbers.  Further, a report entry of "s" (same)
  is available and can be enabled via command-line options.  This tool also
  features optional special handling of Arrays and Arrays-of-Hashes, which can
  be configured as CLI options or via an INI file for distinct settings per
  YAML Path.  See --help or the Wiki for more detail.

API Changes:
* NodeCoords now employ a new `path` attribute.  This is an optional parameter
  which is assigned during construction to later report the translated origin
  YAML Path; this is where the node was found or created within the DOM.  Note
  that Collector segments work against virtual DOMs, so the YAML Path of an
  outer Collector will be virtual, relative to its parent at construction; when
  nested, this will be a bare list index.  Any NodeCoords in the virtual
  container which point to real nodes in the DOM will have their own concrete
  YAML Paths.
* YAMLPath instances now support nonmutating addition of individual segments
  via the + operator.  Whereas the append() method mutates the YAMLPath being
  acted upon, + creates a new YAMLPath that is the original plus the new
  segment.  In both cases, the orignal YAMLPath's seperator is retained during
  both operations.  As with .append(), new segments added via + must also be
  properly escaped -- typically via path.escape_path_section -- before being
  added.

3.2.0:
Enhancements:
* Expanded YAML Path Search Expressions such that the OPERAND of a Search
  Expression may be a sub-YAML Path.  This enables searching descendent nodes
  -- without moving the document pointer -- to yield ancestors with matching
  descendants.  This has more utility when searching against Arrays-of-Hashes.

Bug Fixes:
* Date values in YAML could not be written to JSON streams; the JSON renderer
  would generate an incompatibility error.  Now, dates are written as Strings
  to JSON.  This affected: yaml-get, yaml-set (in stream mode), yaml-merge, and
  yaml-paths.

3.1.0:
Enhancements:
* yaml-set can now delete nodes when using --delete rather than other input
  arguments.
* A new command-line tool has been created, yaml-validate, which validates
  YAML/JSON/compatible single- and multi-documents (files or STDIN).

Bug Fixes:
* The yaml-merge command-line tool wasn't allowing Scalar values supplied via
  STDIN -- with no structure, just bare Scalar values -- to be appended to
  exising Array data structures; rather, it was wholly overwriting the
  destination, deleting all pre-exisiting elements.
* The yaml-merge command-line tool wasn't accepting empty-strings as STDIN
  documents; it was reporting a document-read error, instead.  This turns out
  to be useful when you want to use yaml-merge instead of yaml-set to
  deliberately write an empty-string value at some --mergeat location within
  the LHS document.
* The yaml-merge command would not accept any variation of "false" as a Scalar
  value input; it was instead reporting a document-read error.  This turns out
  to be useful when using yaml-merge as if it were yaml-set to write a false
  Boolean value to the LHS document at some --mergeat location.

API Changes:
* The func.get_yaml_data and func.get_yaml_multidoc_data functions now
  return/yield tuples.  The first field is the desired yaml_data (can be None
  for empty documents) and the second field is a Boolean which indicates True
  when the document loaded with no errors or False when an error occurred.
  This is necessary in order to accept a bare "false" Scalar value as a
  STDIN-supplied document.

3.0.0:
Enhancements:
* Added a new YAML Path Segment Type:  *
  This is identical to a Search segment where the search term is `[.!=""]`.
  This translates to "match every Hash key for which its name is not empty and
  every Array element which is not empty".  This operator also vertically
  expands results from Collectors, effectively breaking them out from an Array-
  per-line to one-Scalar-per-line.  If you place this inside a Collector, the
  results will still be collected into an Array.
* The * character now also serves as a wildcard character for key-names, Hash
  values, and Array value comparisons, converting the segment to a Search.  For
  example, a YAML Path like `abc.d*` becomes `abc[.^d]`, `abc.*f` becomes
  `abc[.$f]`, and `abc.*e*` becomes `abc[.=~/^.*e.*$/]`, and so on.
* Added a new YAML Path Segment Type:  **
  This new type is a "Traversal" segment which causes YAML Path operations to
  deeply traverse the document from that point.  When there are no further
  segments in the YAML Path, every leaf node (Scalar value) is matched.  When
  the YAML Path has at least one further segment, it (and all further segments)
  must match subsequent nodes (anywhere deeper than that point in the document)
  or none are matched.  Results can be collected.
* The yaml-merge and yaml-get command-line tools now treat the - pseudo-file as
  implicit when NOT specified AND the session is non-TTY.  This can be blocked
  with --nostdin|-S.  This enables, for example, piping into these commands
  without being forced to specify the - pseudo-file as an argument to them.
* The yaml-merge command now enables users to force the merged document to be
  written out as YAML or JSON via a new --document-format (-D) command-line
  argument.  When unset, the format will be based on the file-name extension of
  the --output file when provided, or (last-resort) that of the first document
  (AUTO).
* The yaml-merge command now accepts multi-document YAML files, created when
  the YAML standard-specified End-of-Document, Start-of-Document marker pair
  (...<EOL> followed by ---<EOL>) is present, like:
  ```yaml
  ---
  document: 1
  ...
  ---
  document: 2
  ```
* The yaml-merge command now accepts multi-document JSON files, created when
  there are multiple root-level entities, like:
  ```json
  {"document": 1}
  {"document": 2}
  ```
* Because any document to yaml-merge can be a multi-document, it no longer
  requires at least 2 YAML_FILEs be supplied on the command-line.  If users
  pass only a single file or stream that is not a multi-document file, its
  content will merely be written out without any merging into it.  This can be
  useful for trivially converting any file from YAML to JSON or JSON to YAML,
  like `yaml-merge --document-format=json file.yaml` or
  `yaml-merge --document-format=yaml file.json`.
* The `yaml-set` command-line tool can now write changes to empty or minimally-
  viable files, enabling users to build up new data files from scratch.  The
  file must already exist, even if completely empty.  A non-empty, minimally-
  viable file depends on document type.  For example:
  A minimally-viable YAML file:
  ```yaml
  ---
  # The triple-dash is required.
  ```
  Two versions of a minimally-viable JSON file:
  ```json
  {}
  ```
  or:
  ```json
  []
  ```
  However, minimally-viable structure is necessary only for files with unusual
  file-name extensions.  When the file-name extension is one of yaml, yml, or
  json (case-insensitive), the file can be completely empty and still result in
  a YAML or JSON data structure.
* The `yaml-set` command-line tool now accepts empty-String values.
* The `yaml-merge` command-line tool now permits overwriting one of its input
  files as long as `--overwrite` is used instead of `--output`; these are
  mutually-exclusive options.  To help users protect against accidental change,
  a new `--backup` flag will cause the to-be-overwritten file to be renamed
  with a ".bak" file-name extension.  A pre-existing backup file with the same
  name will be unceremoniously replaced.
* The `yaml-set` command-line tool now accepts an arbitrary set of characters
  from which to derive `--random` values via a new `--random-from` argument.
  This is especially useful when you need to limit or expand the characters
  used and when you wish to favor some characters more than others (simply
  repeat the favored characters more than other characters in the argument
  value but do so under caution because doing so reduces randomness).
* The `yaml-set` command-line tool now accepts documents from STDIN, causing it
  to write the resulting changes to STDOUT.  This enables `yaml-set` to operate
  as a stream editor, like `yaml-get` and `yaml-merge`.
* The `yaml-paths` command-line tool now accepts documents from STDIN.  It also
  now accepts multi-document YAML and JSON as file or STDIN input.  Because it
  is impossible to determine whether a file or stream contains multi-document
  data without reading through the entire file more than once, output now always
  displays the file-name (or STDIN) and -- new -- the document-index in which
  matches were found.  As before, users can turn off file-name display by
  setting --nofile|-F.  In previous, single-document versions, the file-name
  display was automatically muted when there was only one YAML_FILE to process.

Bug Fixes:
* Collectors were breaking search nodes with Regular Expressions, making it
  impossible for collected searches to return expected matches.
* Fixed the Known Issue which was logged at version 2.4.0; setting values which
  override aliased key-value pairs now correctly adds the new key-value pair to
  the DOM.
* When the left-most document was JSON, yaml-merge and yaml-set would both
  improperly write out a YAML document start mark (---) and then a hybrid
  JSON/YAML result rather than valid JSON.
* The yaml-merge command would "explode" LHS Anchored Hashes wherever they were
  aliased when the RHS document modified the same Hash into which the alias was
  used.
* Setting a Python-style Boolean value via `yaml-set` (True or False) without
  setting --format=boolean would cause an error because ruamel.yaml was
  expecting an integer, instead.  It is no longer necessary to set --format in
  this case.  However, --format=boolean can still be useful to convert more
  "Boolean like" values into true|false, like on, off, yes, no, true, false,
  True, False, 1, 0.

Non-Breaking API Changes:
* The various protected _get_* methods of Processor were changed to reduce the
  number of positional parameters while also allowing for new special-use
  parameters for future changes.  The formerly optional positional `parent` and
  `parentref` parameters are now optional keyword arguments by the same names.
  Because these were all protected methods and the affected parameters were
  optional anyway, this is not deemed a breaking change; no one should have
  been directly calling them.
* The get_yaml_editor function now supports several keyword arguments which
  provide for some customization of the returned ruamel.yaml.YAML instance.
  See its documentation for details.  This is a non-breaking change as the
  defaults for each new keyword argument set the behavior identical to what it
  was before this change.
* The get_yaml_data function now returns False rather than None when there is
  an issue attempting to load data.  This is because an empty-but-viable
  document correctly returns None but there is no valid YAML or JSON document
  which can be comprised only of a Scalar Boolean.  This is a non-breaking
  change because None and False are equivalent for code like:
  ```python
  data = get_yaml_data(get_yaml_editor(), ConsoleLogger(), "file.yaml")
  if not data:
    print("No data")
  ```
  However, you can now differentiate between "No data" and "Invalid document"
  like so:
  ```python
  data = get_yaml_data(get_yaml_editor(), ConsoleLogger(), "file.yaml")
  if data is None:
    print("No data")
  elif not data and isinstance(data, bool):
    print("Invalid document")
  else:
    print("Got a non-empty document")
  ```
* The ConsolePrinter's debug method now prints vastly more detail and allows
  for customization of the output.  Read its documentation for details.

From this release forward, the version reported by all command-line tools is
synchronized with the version of the overall yamlpath installation.

2.4.3:
Bug Fixes:
* Array-of-Hashes were not being detected for the purpose of applying merge
  rules defined via the INI-style configuration file.
* Array-of-Hashes identity key inference was looking first to the LHS document.
  This was backwards for an RHS-to-LHS merge and has been corrected.

The yaml-merge command now reports version 0.0.4 to reflect these changes.

2.4.2:
Enhancements:
* In the INI file's [rules] section, different merge rules can now be applied
  to specific parts -- no matter how deeply nested -- of the same Hash
  structure.

Bug Fixes:
* The 3rd-party Python INI file parser had no way of differentiating between
  the key and value of a YAML Path entry containing an = sign in its key, like
  "/path[.=name]/key = left".  This update reconstitutes such lines and
  correctly parses an affected YAML Path from the merge rule.

The yaml-merge command now reports version 0.0.3 to reflect these changes.

2.4.1:
Bug Fixes:
* The yaml-merge tool (and underlying Merger class) incorrectly assigned "None"
  Anchors to all floating-point numbers.  This prevented all merging when both
  the LHS and RHS documents contained at least one floating-point number, each.
  The yaml-merge command now reports version 0.0.2 to reflect this change.

2.4.0:
Enhancements:
* Added new reference command-line tool:  yaml-merge.  This is a very complex
  tool, so a comprehensive treatise will be added to the project Wiki to
  explore its capabilities.  Along with those of its component classes, its
  unit tests also provide many examples of the same.
* YAMLPath instances now support arbitrary changes to seperator.
* YAMLPath instances now support equality testing (against the stored path),
  immune to differences in seperator.
* The get_yaml_data function now supports "-" as a source file.  This is
  interpreted as a read from STDIN.
* Due to the change to the get_yaml_data function, the yaml-get reference
  command-line tool now supports retrieving nodes from YAML/Compatible data
  passed to it via STDIN when its YAML_FILE argument is set to -.  The new
  yaml-merge reference command-line tool also reads from STDIN when one of its
  YAML_FILE input arguments is -.  No other reference command-line tools
  support this change at this time.

Known Issues:
1. Neither yaml-set nor yaml-merge will add override keys to a Hash which uses
   the YAML merge operator (<<:) and which does not already have a matching
   override key.  This issue has existed for a very long time but was only
   discovered during preparation for this release.  This will be logged and
   tracked as a Known Issue for this release -- to be fixed at another time --
   because no one (not even myself) has yet encountered/reported this issue, it
   is non-trivial to fix, and it is an edge-case.  Here is an example of this
   issue:

   For ex.yaml:
   ---
   anchored_hash: &its_anchor
     ah_key: Base value
   merging_hash:
     <<: *its_anchor
     mh_key: Implementation value

   ... both of these commands:
   `yaml-set --change=/merging_hash/ah_key --value='Override value' ex.yaml`
   `echo 'Override value' | yaml-merge -m /merging_hash/ah_key ex.yaml -`

   ... will fail to affect the expected change.  The expectation would be:
   ---
   anchored_hash: &its_anchor
     ah_key: Base value
   merging_hash:
     <<: *its_anchor
     mh_key: Implementation value
     ah_key: Override value

   ... but the actual result is (without any indication of an error):
   ---
   anchored_hash: &its_anchor
     ah_key: Base value
   merging_hash:
     <<: *its_anchor
     mh_key: Implementation value

2.3.7:
Bug Fixes:
* Setting negative floats could cause the leading "-" symbol to be replaced
  with an unexpcted "0" when specifying a float format, or crash when using
  the default format.

2.3.6:
Bug Fixes:
* When using yaml-set with --format=folded and --eyamlcrypt, the encrypted
  value was being mistakenly appended with a spurious newline character at its
  end.  Note that this affected only Puppet's Hiera lookup and not EYAML
  itself; on the command-line, the eyaml command would not show the extra
  newline character.  The yaml-get command was also not affected, making it
  very difficult to set up a unit-test for this case.

2.3.5:
Bug Fixes:
* Certain YAML constructs trigger AssertionErrors in ruamel.yaml during YAML
  data writes.  This was causing yaml-set to generate empty files.  Until
  https://sourceforge.net/p/ruamel-yaml/tickets/351/ is fixed, this patch
  will revert the file contents to mitigate data loss under these conditions.
  A specific test has been created to detect when the upstream issue is fixed.

2.3.4:
Bug Fixes:
* Minor security patch:  Python already makes non-shell subprocess calls safe
  (mitigating shell command injection).  This patch makes that already-present
  protection explicit rather than implicit.

2.3.3:
Bug Fixes:
* Subtraction Collector math had no effect when the RHS was a list of scalar
  values (because LHS was a list of NodeCoords, so comparison was always
  false).  Also reduced O(3N) to O(2N) during Collector subtraction.

Enhancements:
* The console logger's debug method now includes the type of each element in a
  list while it is being dumped.

2.3.2:
Bug Fixes:
* Subtraction Collector math crashed when the RHS result was non-iterable.

2.3.1:
Bug Fixes:
* Under certain conditions, some YAML changes were affecting unexpected nodes
  which had identical original values.
* YAMLValueFormats.DEFAULT was identifying all CLI-supplied values as String
  rather than their most-likely data-type.

API COMPATIBILITY WARNING:
Previous versions of the library returned only selected data nodes.  Now,
instead of data nodes, NodeCoords objects are returned.  This is necessary in
order to resolve Issue #44, which was caused by Python over-aggressively
optimizing memory, making non-String data nodes references to any other node
with the same value.  This made changing exactly one of those data nodes
impossible because all nodes with the same original value would change with it.
Now, the NodeCoords class carries DOM tracking data along with each data
node making precise node changes possible.  However, your queries will now
return this more complex additional data.  In order to evaluate just the data,
please refer to this before-and-after example:

BEFORE:
for node in processor.get_values(yaml_path):
    do_something_with(node)

AFTER:
for node_coordinate in processor.get_values(yaml_path):
    do_something_with(node_coordinate.node)

If you need to recursively remove DOM tracking data from the results, a new
utility function is available:  func.unwrap_node_coords(data).  Note however
that you need that tracking data in order to change data within the DOM.

This does not affect the output of the sample command-line utilities.

2.3.0:
Bug Fixes:
* The get_yaml_data helper function now contains ruamel.yaml errors/warnings
  without disrupting calling context handlers.

Enhancements:
* yaml-paths version 0.2.0 now has more detailed output control, trading
  --pathonly for --values, --nofile, --noexpression, and --noyamlpath.

2.2.0:
Bug Fixes:
* YAML construction errors are now caught and more cleanly reported by all
  command-line tools.

Enhancements:
* yaml-paths version 0.1.0 now has more specific flags, enabling:
  * more precise handling of anchors in YAML data, and
  * expanding parent node results to instead return all their child leaf nodes.

2.1.1:
Bug Fixes:
* yaml-paths was recursing into nodes for which the name had already matched,
  causing unnecessary search results.  Version 0.0.2 fixes this; when a node is
  matched by name, any children are ignored because they will have already been
  yielded as the parent node's value.

2.1.0:
Enhancements:
* Added a new yaml-paths command-line tool.  In short, it enables searching
  YAML/Compatible files, returning YAML Paths for any matches.  As an Alpha-
  grade tool, it is being released at version 0.0.1.  Feedback welcome!
* All command-line tools which accept --pathsep now accept symbolic seperators
  rather than only names; so, --pathsep=/ is idental to --pathsep=fslash, etc.
  Minor changes were also made to all command-line tools to consolidate some
  repeat code.  Each has a version bump to reflect this minor refactoring
  effort.

2.0.2:
Bug Fixes:
* eyaml-rotate-keys was broken by the refactoring for 2.0.0.  eyaml-rotate-keys
  v1.0.2 restores functionality.

Enhancements:
* Command-line tools are now managed via pip as entry_points/console_scripts
  rather than external binaries.  This enables superior cross-platform
  compatibility as well as unit testing.  As such, all of the CLI tools have
  been updated pursuant to (generally trivial, excepting eyaml-rotate-keys)
  issues discovered during their newfound CI tests.

2.0.1:
Bug Fixes:
* yaml-set v1.0.4 lost track of EYAML block formatting between read and write,
  causing replacement values to use unexpected formatting.  This is fixed in
  yaml-set v.1.0.5.

2.0.0:
Enhancements:
* Added Collectors to YAML Path expressions.  These take the form of "(YAML
  Path)" -- parenthesis () are used to demarcate each Collector -- resulting in
  a list of zero or more matches for the sub-query.  Operators between
  Collectors include + and -, like "(...)+(...)", "(...)-(...)", and nested
  Collectors are possible, like "(...)-((...)+(...))".  Collectors may appear
  anywhere within the outer YAML Path, effectively setting the point within the
  data at which each Collector is rooted.
* A major code refactoring was undertaken to break YAMLPath out as its own class
  and improve code quality (per mypy and pylint).

Bug Fixes:
* yaml-set v1.0.4 now implies --mustexist when --saveto is set.  Otherwise,
  --saveto was trying to save nothing when --change (without --mustexist)
  pointed nowhere.

1.2.5:
Bug Fixes:
* yaml-set v1.0.3 no longer requires --privatekey unless decryption is requested
  via enabling --check.  As a side-effect, the script will also no longer ignore
  requests to set the same value as was already set.

1.2.4:
Bug Fixes:
* yaml-set v1.0.2 now preserves newlines for pre-folded EYAML values when saving
  the old encrypted value to another node.
* ruamel.yaml v0.15.96 is now the minimum acceptable version in order to adopt
  better round-trip editing.

1.2.3
Enhancements:
* Set minimum compatible versions of Python and ruamel.yaml in order to ensure
  users experience the expected behaviors.

1.2.2
Enhancements:
* Array element selection can now be specified by either the usual [#] notation
  or a bare integer.  Thus, the following are all identical:
  array[1]
  array.1
  /array/1

1.2.1
Enhancements:
* Some exception/error messages have been updated to print the entire original
  -- albeit parsed -- YAML Path in addition to the present segment under
  evaluation.

Bug Fixes:
* yaml-get version 1.0.2 now converts new-lines into "\n" character sequences
  when writing output so that multi-line values remain one-result-per-line.
* Use of escape symbols for unusual characters (where demarcation would usually
  be more intuitive) is now preserved.  Thus, these two search phrases are now
  identical:
    array[.%" can't "]
    array[.%\ can\'t\ ]
* The issue preventing some YAML Paths from being printable after parsing has
  been fixed.  Valid, parsed YAML Paths now correctly print into a re-parsable
  form even with weird sequences and escapes.  Note that superfluous whitespace
  and other symbols are still removed or escaped when the YAML Path is printed,
  so:
    term [ key == "Superfluous spaces aren\'t kept." ]
  correctly parses and prints as:
    term[key=Superfluous\ spaces\ aren\'t\ kept.]

1.2.0
Enhancements:
* A new search operator, :, now enables capturing slices of Arrays (by 0-based
  element number) and Hashes (by alphanumeric key-name).  This looks like:
  "some::array[2:15]" or "some::hash[beta:gamma]".
* yaml-get now returns JSON instead of "pretty Python" data objects when the
  search returns complex data types (Arrays and Hashes).  This change makes the
  result more portable to non-Python consumers and ensures the result will be
  one per line.
* The separator used for identifying Hash sub-keys can now be customized.  If
  you prefer your paths to look like "/hash/sub/key" rather than "hash.sub.key",
  you can now have it your way.  For now, only . and / are allowed.  The
  seperator can be either strictly specified or automatically inferred by
  whether the first character of a given YAML Path is /.  Command-line tools
  like yaml-get and yaml-set have a new --pathsep argument for this; the default
  is "auto" and can be set to "fslash" (/) or "dot" (.).

Bug Fixes:
* EYAML on Windows now works when a batch file is used to wrap the Ruby `eyaml`
  command.

Known Issues:
* Escape symbols in YAML Paths parse correctly and will be properly processed,
  resulting in retriving or setting the expected data.  However, the parsed
  path cannot be stringified back to its original form (with escape symbols).
  This issue affects only logging/printing of the post-parsed path.  A unit test
  has been created to track this issue, but it is marked xfail until such time
  as someone is willing to tackle this (very) low priority issue.  Until then,
  developers should try to print the pre-parsed version of their paths rather
  than rely exclusively on Parser.str_path().  Further, don't do this:
    1. Accept or take a string path that has escaped characters.
    2. Parse that path.
    3. Stringify the parsed path.
    4. Parse the stringified, parsed path.  This is silly, anyway because you
       already have the first (good) parsed result at step 2.
    5. Try to use this parsed-stringified-parsed path result for anything.
       Instead, only use the first parsed result that you got at step 2.

1.1.2
Bug fixes:
* When the YAML Path is fully quoted -- a known side-effect of using Jenkins and
  trying to responsibly quote any part of an argument to a shell command -- the
  visual feedback failed to show the user that the parsed version of the YAML
  Path was (correctly) treated as one whole KEY.  While this is not what most
  users should expect, it is correct because YAML Path cannot safely make any
  assumptions as to whether the quoting was deliberate or unintentional.  Now,
  the stringified version of affected YAML Paths very clearly injects escape
  symbols for otherwise intentional special symbols, clearly alerting the user
  that a probable issue is afoot.
* When instructed to `--save` old values, the yaml-set binary was saving only
  decrypted versions of the original values.  It now preserves the original
  encrypted form while still performing other requested or necessary tests
  against the decrypted value.

1.1.1
Bug fixes:
* The . search operand was limited to only Hash key-names; it now also enables
  searching Array elements.

1.1.0
Added support for Regular Expressions as a search mechanism against Hash keys
and values.  Also increased unit test coverage and fixed some bugs in that
effort.

1.0.0
Initial release.  All features are belived to be working as expected, backed by
comprehensive unit tests and my own in-production use of the bundled
command-line tools.  Of course, not all edge-cases can be predicted, so if you
manage to find a bug, please report it!  Feature requests are always welcome, as
well.  That said, Pull Requests are always the best way to contribute!<|MERGE_RESOLUTION|>--- conflicted
+++ resolved
@@ -1,3 +1,9 @@
+3.7.0
+Bug Fixes:
+* Deleting hash key-value pairs with white-space or comments on immediately
+  following lines in the YAML file resulted in those following comments and/or
+  white-space being destroyed.
+
 3.6.5
 Bug Fixes:
 * When using EYAML with block formatted values on Windows, the block formatting
@@ -5,17 +11,11 @@
   formatted values were unaffected and this issue only affected Windows EYAML
   users.
 * EYAML values were not being decrypted when the result appeared in a list.
-<<<<<<< HEAD
-* Deleting hash key-value pairs with white-space or comments on immediately
-  following lines in the YAML file resulted in those following comments and/or
-  white-space being destroyed.
-=======
 * Boolean values were being unexpectedly output as base-10 representations of
   the binary values 1 (True) and 0 (False) when emitting to JSON after setting
   the Boolean.  This change also brings this project into compilance with
   https://peps.python.org/pep-0632/.  Many thanks to
   https://github.com/AndydeCleyre!
->>>>>>> 97247811
 
 3.6.4
 Enhancements:
