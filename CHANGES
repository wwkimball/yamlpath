<<<<<<< HEAD
3.7.0
Bug Fixes:
* Deleting hash key-value pairs with white-space or comments on immediately
  following lines in the YAML file resulted in those following comments and/or
  white-space being destroyed.
=======
3.6.7
Bug Fixes:
* Release 3.6.6 had a broken package; it was unexpectedly missing the required
  ruamel.yaml patch found in yamlpath.patches.timestamp.  Thanks to
  https://github.com/tsinggggg and https://github.com/kaniblu for reporting it!

3.6.6
Enhancements:
* Support ruamel.yaml up to version 0.17.21.

Bug Fixes:
* YAML timestamp values could not be created via yamlpath tools or its library,
  per http://yaml.org/type/timestamp.html.
  * CAUTION 1:  ruamel.yaml seems to force all timestamps to UTC while it loads
    YAML/JSON/Compatible data.  So, when the timestamp value contains time-zone
    data, it will be stripped off after it is applied to the timestamp value.
    The yamlpath library reverses this when emitting the affected values but if
    you attempt to load the timestamp values directly in the DOM, you'll end up
    with the UTC-converted value, stripped of any time-zone specification.  If
    you need the original, unmodified data as a time-zone aware
    datetime.datetime value, pass it through the helper method,
    Nodes.get_timestamp_with_tzinfo(data: AnchoredTimeStamp).
  * CAUTION 2:  In order to support timestamp parsing, this project now depends
    on the python-dateutil library.  Be sure to install it!
  Thanks again go to https://github.com/AndydeCleyre!
>>>>>>> abd981e5

3.6.5
Bug Fixes:
* When using EYAML with block formatted values on Windows, the block formatting
  was broken when written to YAML, corrupting the YAML file.  Non-block
  formatted values were unaffected and this issue only affected Windows EYAML
  users.
* EYAML values were not being decrypted when the result appeared in a list.
* Boolean values were being unexpectedly output as base-10 representations of
  the binary values 1 (True) and 0 (False) when emitting to JSON after setting
  the Boolean.  This change also brings this project into compilance with
  https://peps.python.org/pep-0632/.  Many thanks to
  https://github.com/AndydeCleyre!

3.6.4
Enhancements:
* Support ruamel.yaml up to version 0.17.17.

Bug Fixes:
* Refactored single-star wildcard segment (*) handling to enable filtering
  matches when subsequent segments exist; this fixes Issue #154.

3.6.3
Bug Fixes:
* The eyaml-rotate-keys command-line tool failed to preserve block-style EYAML
  strings after key rotation.

3.6.2:
Bug Fixes:
* The eyaml-rotate-keys command-line tool would generate a stack-dump when the
  key for an encrypted value contained dots.  The underlying library for this
  tool now safely generates the internal YAMLPaths it uses.
* The default encoding when opening files is now set to utf-8 to support
  extended character sets on Windows.

3.6.1:
Enhancements:
* Enable verified support for ruamel.yaml up to version 0.17.10.

3.6.0:
Bug Fixes:
* Some peculiar data constructions could cause the ConsolePrinter to stack-dump
  when writing debug messages.
* A NotImplementedError stack-dump was generated whenever a YAML Path was
  evaluated when written improperly for Collector Math operations.  This
  specifically occurred when the RHS term was not demarcated with a parenthesis
  pair.  Now, a YAML Path parsing error is generated, indicating where the
  missing character must appear.
* Use of an Array Element index in square-bracket notation ([N]) within a
  sub-path -- such as in a Search Expression or Collector -- caused incorrect
  YAML Path parsing.  This usually manifested as a "not an integer index"
  error.
* Byte strings were causing stack-dumps during JSON serialization; they are now
  serialized as double-demarcated strings (a ' pair within a " pair) with a b
  prefix, like:  {"byte_value": "b'BYTEVAL'"}.
* Bare Anchor name references were treated as Hash key names when & was not the
  very first non-separator character of a YAML Path or immediately following a
  `[`.  So, /my_hash/&my_anchor was not working as expected.
* The Merger (and thus, the yaml-merge command-line tool) would only return the
  LHS document when neither LHS nor RHS documents were Hashes, no matter what
  the merge options were set to.  This did not affect content which was
  children of Hashes.

Enhancements:
* YAML Path parsing errors are now a little more specific, indicating at which
  character index the issue occurs.  API users who have been scanning error
  messages will need to update their code to accommodate the new text.
* Collector subtraction now handles Hash-of-Hashes and Array-of-Array results,
  which were not possible before.
* Array-of-Hash nodes can now be searched for the presence of a given key in
  its Hash elements using the . search operand, yielding matching elements (the
  entire Hash elements having the given key).  The difference can be
  illustrated by contrasting these now-equivalent YAML Paths (where "books"
  is an Array-of-Hashes; imagine only some Hash elements have an "isbn" key):
  1. `/books/*[.=isbn]` or `books.*[.=isbn]`
  2. `/books[.=isbn]/isbn` or `books[.=isbn].isbn`
  3. `/books/*[has_child(isbn)]/isbn` or `books.*[has_child(isbn)].isbn`
  4. `/books[has_child(isbn)]/isbn` or `books[has_child(isbn)].isbn`
  All four of those queries yield exactly the same data.  Note that example 2
  behaves like examples 3 and 4.  Examples 2-4 yield the entire matching Hash,
  not just the "isbn" value.  This enables access to other keys of the Hash
  without necessitating use of a `[parent()]` search keyword, which would be
  necessary for example 1 if you wanted to access any key other than "isbn"
  from the matches.
* YAML Merge Keys can now be accessed directly by Anchor name, yielding the
  entire original -- pre-merged -- reference Hash.  This has _very limited_
  utility.  Using this in isolation will only reveal the default values for any
  referenced keys, ignoring -- perhaps confusingly -- any local overrides.  It
  can however be helpful when reverse-engineering very complex merge
  arrangements.
* The yaml-merge command-line tool (and the underlying Merger class) now offer
  an option -- --preserve-lhs-comments (-l) -- that will attempt to preserve
  LHS document comments.  USE WITH CAUTION.  At present, comment handling
  during a merge is unwieldy, so some comments or new-line characters may
  appear to become divorced from nodes they should obviously be attached to.
  As such, the default behavior of the merge engine will continue to be removal
  of all comments.  At this time, RHS document comments will still be discarded
  during merge operations.  This will be revisited when ruamel.yaml refactors
  how YAML comments are handled.
* The yaml-merge command-line tool now offers a new option, --multi-doc-mode
  (-M), which accepts one of the following modes:
  * CONDENSE_ALL:  This is the default, which merges all multi-documents up
    into single documents during the merge.
  * MERGE_ACROSS:  Condense no multi-documents; rather, only merge documents
    "across" from right to left such that the first document in the RHS multi-
    document merges only into the first document in the LHS multi-document, the
    second across similarly, and so on.
  * MATRIX_MERGE:  Condense no multi-documents; rather, merge every RHS
    document in a multi-document RHS into every LHS document in a multi-
    document LHS.
* The [has_child(NAME)] Search Keyword now accepts an &NAME form of its first
  (only) parameter.  This switches the function to match against Anchor/Alias
  names, including YAML Merge Keys.
* YAML Merge Keys can now be deleted by their Anchor/Alias name via the
  yaml-set command-line tool and the underlying Processor class.
* YAML Merge Keys can now be created, offering run-time merging of
  same-document Hash data.  The yaml-set command-line tool offers a new option,
  --mergekey, which applies to --change targets the new YAML Merge Key, as long
  as each target is a Hash.
  WARNING:  As a consequence of adding this capability to the yaml-set command-
  line tool, it is no longer possible to implicitly alias scalar nodes by
  passing only the --change and --anchor parameters.  The operation must now be
  explicit by setting --aliasof or --mergekey along with --change and
  optionally with --anchor.
* The yaml-diff tool now supports multi-document sources.  Only one document of
  any multi-document source on each side of the LHS-RHS comparison can be
  selected for the operation (diffs are performed only between two documents).
  Such selection is made via two new options, --left-document-index|-L and
  --right-document-index|-R.  An error is emitted whenever a multi-document
  source is detected without an appropriate document index selection.
* YAML Unordered Sets -- https://yaml.org/type/set.html -- are now fully
  supported in YAML Paths, this project's API, and the reference command-line
  tools.  Because an Unordered Set is effectively a Hash (map/dict) where the
  entries are key-value pairs all having null (None) values, their entries are
  accessible only by their exact key.  While they look in YAML data like Arrays
  (sequences/lists) with a leading `?` rather than a `-`, they are not; their
  entries cannot be accessed by a numerical index because they are defined in
  the YAML specification as deliberately unordered.

API Changes:
* The common.nodes utility class now has a generally-useful static method which
  accepts any String data and safely converts it to its native Python data-type
  equivalent with special handling for case-insensitive Booleans via
  ast.literal_eval:  typed_value.
* The common.searches utility class now requires both terms to be of the same
  data-type for comparisons.  When they types materially differ -- int and
  float are treated as similar enough -- a String comparision is performed.
  This is how it has always been excepting that types were lazily coalesced in
  older versions; they are now converted before the comparison is considered.
* The NodeCoords wrapper now supports more utility properties and methods:
  * .unwrapped_node is the same output as calling
    NodeCoords.unwrap_node_coords(data) except it can be called directly upon
    instances of NodeCoords rather than as a static method call.  The static
    method is still available.
  * .deepest_node_coord returns whichever NodeCoord instance is most deeply
    wrapped by an instance of NodeCoords.  Such wrapping comes from nesting
    Collectors.  This method simplfies getting to the original data element(s).
  * .wraps_a(Type) indicates whether the deepest wrapped data element is of a
    given data-type.

3.5.0:
Bug Fixes:
* Search expressions against Boolean values, [key=True] and [key=False], were
  impossible.  Now, they are working and are not case-sensitive, so [key=True],
  [key=true], [key=TRUE], and such all work as expected.
* When null values were present, Deep Traversal (**) segments would always
  return every node with a null value even when they would not match filter
  conditions after the ** segment.  When mustexist=False, this would also cause
  a YAMLPathException.
* Descendent searches were considering only the first child of the search
  ancestor.  Now, ANY matching descendent node will correctly yield the
  ancestor.
* Some Python-generated complex data types were escaping JSONification,
  leading to unexpected stack-dumps when writing out JSON data for data types
  like date and datetime.

Enhancements:
* An entirely new segment type has been added to YAML Path and is now supported
  by the library and reference implementation command-line tools:  Keyword
  Searches.  Similar to programming language keywords, these reserved Keywords
  work much like functions, accepting parameters and performing algorythmic
  operations or returning data not otherwise accessible to other YAML Path
  segment types.  These new capabilities -- explored on the project Wiki --
  include:
  * [has_child(NAME)]
  * [name()]
  * [max(NAME)]
  * [min(NAME)]
  * [parent([STEPS])]
* When stringified, YAML Paths with a solitary * wildcard segment were printed
  using their internal RegEx variant, [.=~/.*/].  They are now printed as they
  are entered, using a solitary *.  As a consequence, any deliberate RegEx of
  [.=~/.*/] is also printed as its equivalent solitary *.
* The yaml-paths command now allows printing YAML Paths without protective
  escape symbols via a new --noescape option.  While this makes the output more
  human-friendly, the unescaped paths will not be suitable for use as YAML Path
  input to other YAML Path processors where special symbols require escaping.
* [API] The NodeCoords class now tracks ancestry and the last YAML Path segment
  responsible for triggering its generation.  The ancestry stack --
  List[AncestryEntry] -- was necessary to support the [parent()] Search
  Keyword.  The responsible YAML Path segment tracking was necessary to enable
  Hash/map/dict key renaming via the [name()] Search Keyword.  These optional
  attributes may be set when the NodeCoords is generated.
* [API] YAMLPath instances now have a pop() method.  This mutates the YAMLPath
  by popping off its last segment, returning that segment.

3.4.1:
Bug Fixes:
* yaml-set (and the underlying Processor class) were unable to change nodes
  having a null (None) value to anything else.  This changes how null/None
  values are handled by the Processor during node retrieval; they are no longer
  discarded, so you will receive None as the data of any retrieved NodeCoords
  for appropriate null/None leaf nodes.

Enhancements:
* Python 3.9 is now supported (because common testing tools finally work with
  Python 3.9).
* The node deletion capability of the yaml-set command is now part of the
  library.  See Processor::delete_nodes(...) and
  Processor::delete_gathered_nodes(...) for details.
* The node aliasing capability of the yaml-set command is now part of the
  library.  See Processor::alias_nodes(...) and
  Processor::alias_gathered_nodes(...) for details.
* The node tagging capability of the yaml-set command is now part of the
  library.  See Processor::tag_nodes(...) and
  Processor::tag_gathered_nodes(...) for details.
* The library now supports loading YAML from String rather than only from file.
  Simply pass a new `literal=True` keyword parameter to
  Parsers::get_yaml_data(...) or Parsers::get_yaml_multidoc_data(...) to
  indicate that `source` is literal serialized (String) YAML data rather than a
  file-spec.  This mode is implied when reading from STDIN (source is "-").
* The emitter_write_folded_fix.py patch file for ruamel.yaml has been removed
  in favor of an author-supplied solution to the problem --
  https://sourceforge.net/p/ruamel-yaml/tickets/383/ -- for which the patch was
  originally written.

Known Issues:
* ruamel.yaml version 0.17.x is a major refactoring effort by the project's
  owner.  As such, only select versions will be marked as compatible with
  yamlpath.  Such marking occurs in this project's dependencies list via the
  setup.py file.  This is necessary because I use yamlpath in production
  environments where stability is paramount; I need the freedom to update
  yamlpath at-will without incurring any unexpected failures due to
  incompatible ruamel.yaml changes.  I will try to test some -- but not all --
  ruamel.yaml releases from time to time and update yamlpath dependency
  compatibilities accordingly.
* ruamel.yaml version 0.17.4 somewhat resolves a previously reported issue --
  https://sourceforge.net/p/ruamel-yaml/tickets/351/ -- wherein certain
  arrangements of comments or new-lines within YAML files near aliased hash
  keys would cause a total loss of data when the stream was written to file.
  Now, the data is no longer entirely lost.  However, the preceding comment or
  new-line is deleted when the stream is written to file.  This is deemed to be
  an acceptable compromise, for now, because the alternative is to either lose
  the entire document or lose all attempted changes to the affected document.
  Until the issue is properly fixed, an XFAIL test will continue to be in the
  yamlpath unit test suite.

3.4.0:
Bug Fixes:
* For the yaml-diff command-line tool, custom identity keys for specific
  records in AoHs of the RHS document were not being considered for comparison.
  Any identity key set for the whole AoH was being applied to every record in
  the set.

Enhancements:
* The yaml-get command-line tool -- and the underlying Processor::get_nodes
  method -- now retrives nodes with `null` values.  Non-JSON null results from
  yaml-get are printed using the ASCII NULL control-character (Hexadecimal 00)
  wherever encountered.  While most terminals and shells won't visibly print
  this character, it is there and can be picked up by downstream parsers of
  STDOUT.  When the output is rendered as JSON, the unquoted "null" identifier
  is used.
* The yaml-set command-line tool now enables assigning null values using a new
  --null|-N input option.
* The yaml-set command-line tool now supports assigning YAML Aliases to target
  --change|-g nodes, referencing any other node via --aliasof|-A whether it is
  already Anchored, or not.  Should the Anchor not already exist, a unique name
  will be automatically assigned.  This automatic name can controlled via
  --anchor|-H.  Setting --change|-g and --aliasof|-A to the same node along
  with a new --anchor|-H explicitly renames an existing Anchor and its Aliases.
  The same is implicitly possible by specifying --change|-g and --anchor|-H
  without --aliasof|-A.  Using these against non-YAML files merely duplicates
  the target value to the indicated --change|-g nodes.
* With a new --tag|-T auxilliary option, the yaml-set command-line tool now
  supports assigning custom YAML tags (data-type specifiers) to nodes created
  or updated during the operation.
* The yaml-merge and yaml-diff command-line tools now also handle YAML tags.
* The single-star wildcard segment translation was changed from [.!=""] to
  [.=~/.*/] which enables it to match any key or value (including empty-string
  and null).

API Changes:
* The yamlpath.func library is too big and some very useful general code has
  become attached to special-purpose classes.  As such, it's time for
  refactoring before this becomes untennable.  New, better-organized static
  classes were created under a new yamlpath.common namespace.  Since this
  would be destructive to other Python code which depends on the old
  organization, this is a heads-up.  Your existing code will continue to work
  without any changes, but only until 4.x (which is not yet planned).  Until
  then, you must update your own code to use the new static classes for the
  following functions and methods so as to avoid fatal errors down the road:
  - yamlpath.func.append_list_element
    -> yamlpath.common.Nodes.append_list_element

  - yamlpath.func.build_next_node
    -> yamlpath.common.Nodes.build_next_node

  - yamlpath.func.clone_node
    -> yamlpath.common.Nodes.clone_node

  - yamlpath.func.create_searchterms_from_pathattributes
    -> yamlpath.common.Searches.create_searchterms_from_pathattributes

  - yamlpath.func.ensure_escaped
    -> yamlpath.YAMLPath.ensure_escaped

  - yamlpath.func.escape_path_section
    -> yamlpath.YAMLPath.escape_path_section

  - yamlpath.func.get_node_anchor
    -> yamlpath.common.Anchors.get_node_anchor

  - yamlpath.func.get_yaml_data
    -> yamlpath.common.Parsers.get_yaml_data

  - yamlpath.func.get_yaml_editor
    -> yamlpath.common.Parsers.get_yaml_editor

  - yamlpath.func.get_yaml_multidoc_data
    -> yamlpath.common.Parsers.get_yaml_multidoc_data

  - yamlpath.func.make_float_node
    -> yamlpath.common.Nodes.make_float_node

  - yamlpath.func.make_new_node
    -> yamlpath.common.Nodes.make_new_node

  - yamlpath.func.search_anchor
    -> yamlpath.common.Searches.search_anchor

  - yamlpath.func.search_matches
    -> yamlpath.common.Searches.search_matches

  - yamlpath.func.stringify_dates
    -> yamlpath.common.Parsers.stringify_dates
    NOTE that this method is deprecated and will be eliminated in favor of
    using its more comprehensive replacement,
    yamlpath.common.Parsers.jsonify_yaml_data

  - yamlpath.func.unwrap_node_coords
    -> yamlpath.wrappers.nodecoords.NodeCoords.unwrap_node_coords

  - yamlpath.func.wrap_type
    -> yamlpath.common.Nodes.wrap_type

  - yamlpath.merger.Merger.combine_merge_anchors
    -> yamlpath.common.Anchors.combine_merge_anchors

  - yamlpath.merger.Merger.delete_all_comments
    -> yamlpath.common.Anchors.delete_all_comments

  - yamlpath.merger.Merger.rename_anchor
    -> yamlpath.common.Anchors.rename_anchor

  - yamlpath.merger.Merger.replace_anchor
    -> yamlpath.common.Anchors.replace_anchor

  - yamlpath.merger.Merger.scan_for_anchors
    -> yamlpath.common.Anchors.scan_for_anchors

  - yamlpath.merger.Merger.set_flow_style
    -> yamlpath.common.Anchors.set_flow_style

  Until you update your code, a deprecation warning will be printed to STDERR
  every time the yamlpath.func file is imported and the first time one of the
  relocated Merger static methods is called.  To be rid of the message, update
  your code to use the new sources of the deprecated functions/methods and
  remove every import of and from yamlpath.func.

3.3.0:
Bug Fixes:
* It was impossible to install yamlpath 3.x without first installing
  ruamel.yaml via pip for Python 3.x.  Not only has this been fixed but
  explicit tests have been created to ensure this never happens again.

Enhancements:
* A new command-line tool, yaml-diff, now compares exactly two
  YAML/JSON/Compatible documents, producing a GNU diff-like report of any
  differences in the data they present to parsers.  Along with diff's "a"
  (added), "c" (changed), and "d" (deleted) report entries, affected YAML Paths
  are printed in lieu of line numbers.  Further, a report entry of "s" (same)
  is available and can be enabled via command-line options.  This tool also
  features optional special handling of Arrays and Arrays-of-Hashes, which can
  be configured as CLI options or via an INI file for distinct settings per
  YAML Path.  See --help or the Wiki for more detail.

API Changes:
* NodeCoords now employ a new `path` attribute.  This is an optional parameter
  which is assigned during construction to later report the translated origin
  YAML Path; this is where the node was found or created within the DOM.  Note
  that Collector segments work against virtual DOMs, so the YAML Path of an
  outer Collector will be virtual, relative to its parent at construction; when
  nested, this will be a bare list index.  Any NodeCoords in the virtual
  container which point to real nodes in the DOM will have their own concrete
  YAML Paths.
* YAMLPath instances now support nonmutating addition of individual segments
  via the + operator.  Whereas the append() method mutates the YAMLPath being
  acted upon, + creates a new YAMLPath that is the original plus the new
  segment.  In both cases, the orignal YAMLPath's seperator is retained during
  both operations.  As with .append(), new segments added via + must also be
  properly escaped -- typically via path.escape_path_section -- before being
  added.

3.2.0:
Enhancements:
* Expanded YAML Path Search Expressions such that the OPERAND of a Search
  Expression may be a sub-YAML Path.  This enables searching descendent nodes
  -- without moving the document pointer -- to yield ancestors with matching
  descendants.  This has more utility when searching against Arrays-of-Hashes.

Bug Fixes:
* Date values in YAML could not be written to JSON streams; the JSON renderer
  would generate an incompatibility error.  Now, dates are written as Strings
  to JSON.  This affected: yaml-get, yaml-set (in stream mode), yaml-merge, and
  yaml-paths.

3.1.0:
Enhancements:
* yaml-set can now delete nodes when using --delete rather than other input
  arguments.
* A new command-line tool has been created, yaml-validate, which validates
  YAML/JSON/compatible single- and multi-documents (files or STDIN).

Bug Fixes:
* The yaml-merge command-line tool wasn't allowing Scalar values supplied via
  STDIN -- with no structure, just bare Scalar values -- to be appended to
  exising Array data structures; rather, it was wholly overwriting the
  destination, deleting all pre-exisiting elements.
* The yaml-merge command-line tool wasn't accepting empty-strings as STDIN
  documents; it was reporting a document-read error, instead.  This turns out
  to be useful when you want to use yaml-merge instead of yaml-set to
  deliberately write an empty-string value at some --mergeat location within
  the LHS document.
* The yaml-merge command would not accept any variation of "false" as a Scalar
  value input; it was instead reporting a document-read error.  This turns out
  to be useful when using yaml-merge as if it were yaml-set to write a false
  Boolean value to the LHS document at some --mergeat location.

API Changes:
* The func.get_yaml_data and func.get_yaml_multidoc_data functions now
  return/yield tuples.  The first field is the desired yaml_data (can be None
  for empty documents) and the second field is a Boolean which indicates True
  when the document loaded with no errors or False when an error occurred.
  This is necessary in order to accept a bare "false" Scalar value as a
  STDIN-supplied document.

3.0.0:
Enhancements:
* Added a new YAML Path Segment Type:  *
  This is identical to a Search segment where the search term is `[.!=""]`.
  This translates to "match every Hash key for which its name is not empty and
  every Array element which is not empty".  This operator also vertically
  expands results from Collectors, effectively breaking them out from an Array-
  per-line to one-Scalar-per-line.  If you place this inside a Collector, the
  results will still be collected into an Array.
* The * character now also serves as a wildcard character for key-names, Hash
  values, and Array value comparisons, converting the segment to a Search.  For
  example, a YAML Path like `abc.d*` becomes `abc[.^d]`, `abc.*f` becomes
  `abc[.$f]`, and `abc.*e*` becomes `abc[.=~/^.*e.*$/]`, and so on.
* Added a new YAML Path Segment Type:  **
  This new type is a "Traversal" segment which causes YAML Path operations to
  deeply traverse the document from that point.  When there are no further
  segments in the YAML Path, every leaf node (Scalar value) is matched.  When
  the YAML Path has at least one further segment, it (and all further segments)
  must match subsequent nodes (anywhere deeper than that point in the document)
  or none are matched.  Results can be collected.
* The yaml-merge and yaml-get command-line tools now treat the - pseudo-file as
  implicit when NOT specified AND the session is non-TTY.  This can be blocked
  with --nostdin|-S.  This enables, for example, piping into these commands
  without being forced to specify the - pseudo-file as an argument to them.
* The yaml-merge command now enables users to force the merged document to be
  written out as YAML or JSON via a new --document-format (-D) command-line
  argument.  When unset, the format will be based on the file-name extension of
  the --output file when provided, or (last-resort) that of the first document
  (AUTO).
* The yaml-merge command now accepts multi-document YAML files, created when
  the YAML standard-specified End-of-Document, Start-of-Document marker pair
  (...<EOL> followed by ---<EOL>) is present, like:
  ```yaml
  ---
  document: 1
  ...
  ---
  document: 2
  ```
* The yaml-merge command now accepts multi-document JSON files, created when
  there are multiple root-level entities, like:
  ```json
  {"document": 1}
  {"document": 2}
  ```
* Because any document to yaml-merge can be a multi-document, it no longer
  requires at least 2 YAML_FILEs be supplied on the command-line.  If users
  pass only a single file or stream that is not a multi-document file, its
  content will merely be written out without any merging into it.  This can be
  useful for trivially converting any file from YAML to JSON or JSON to YAML,
  like `yaml-merge --document-format=json file.yaml` or
  `yaml-merge --document-format=yaml file.json`.
* The `yaml-set` command-line tool can now write changes to empty or minimally-
  viable files, enabling users to build up new data files from scratch.  The
  file must already exist, even if completely empty.  A non-empty, minimally-
  viable file depends on document type.  For example:
  A minimally-viable YAML file:
  ```yaml
  ---
  # The triple-dash is required.
  ```
  Two versions of a minimally-viable JSON file:
  ```json
  {}
  ```
  or:
  ```json
  []
  ```
  However, minimally-viable structure is necessary only for files with unusual
  file-name extensions.  When the file-name extension is one of yaml, yml, or
  json (case-insensitive), the file can be completely empty and still result in
  a YAML or JSON data structure.
* The `yaml-set` command-line tool now accepts empty-String values.
* The `yaml-merge` command-line tool now permits overwriting one of its input
  files as long as `--overwrite` is used instead of `--output`; these are
  mutually-exclusive options.  To help users protect against accidental change,
  a new `--backup` flag will cause the to-be-overwritten file to be renamed
  with a ".bak" file-name extension.  A pre-existing backup file with the same
  name will be unceremoniously replaced.
* The `yaml-set` command-line tool now accepts an arbitrary set of characters
  from which to derive `--random` values via a new `--random-from` argument.
  This is especially useful when you need to limit or expand the characters
  used and when you wish to favor some characters more than others (simply
  repeat the favored characters more than other characters in the argument
  value but do so under caution because doing so reduces randomness).
* The `yaml-set` command-line tool now accepts documents from STDIN, causing it
  to write the resulting changes to STDOUT.  This enables `yaml-set` to operate
  as a stream editor, like `yaml-get` and `yaml-merge`.
* The `yaml-paths` command-line tool now accepts documents from STDIN.  It also
  now accepts multi-document YAML and JSON as file or STDIN input.  Because it
  is impossible to determine whether a file or stream contains multi-document
  data without reading through the entire file more than once, output now always
  displays the file-name (or STDIN) and -- new -- the document-index in which
  matches were found.  As before, users can turn off file-name display by
  setting --nofile|-F.  In previous, single-document versions, the file-name
  display was automatically muted when there was only one YAML_FILE to process.

Bug Fixes:
* Collectors were breaking search nodes with Regular Expressions, making it
  impossible for collected searches to return expected matches.
* Fixed the Known Issue which was logged at version 2.4.0; setting values which
  override aliased key-value pairs now correctly adds the new key-value pair to
  the DOM.
* When the left-most document was JSON, yaml-merge and yaml-set would both
  improperly write out a YAML document start mark (---) and then a hybrid
  JSON/YAML result rather than valid JSON.
* The yaml-merge command would "explode" LHS Anchored Hashes wherever they were
  aliased when the RHS document modified the same Hash into which the alias was
  used.
* Setting a Python-style Boolean value via `yaml-set` (True or False) without
  setting --format=boolean would cause an error because ruamel.yaml was
  expecting an integer, instead.  It is no longer necessary to set --format in
  this case.  However, --format=boolean can still be useful to convert more
  "Boolean like" values into true|false, like on, off, yes, no, true, false,
  True, False, 1, 0.

Non-Breaking API Changes:
* The various protected _get_* methods of Processor were changed to reduce the
  number of positional parameters while also allowing for new special-use
  parameters for future changes.  The formerly optional positional `parent` and
  `parentref` parameters are now optional keyword arguments by the same names.
  Because these were all protected methods and the affected parameters were
  optional anyway, this is not deemed a breaking change; no one should have
  been directly calling them.
* The get_yaml_editor function now supports several keyword arguments which
  provide for some customization of the returned ruamel.yaml.YAML instance.
  See its documentation for details.  This is a non-breaking change as the
  defaults for each new keyword argument set the behavior identical to what it
  was before this change.
* The get_yaml_data function now returns False rather than None when there is
  an issue attempting to load data.  This is because an empty-but-viable
  document correctly returns None but there is no valid YAML or JSON document
  which can be comprised only of a Scalar Boolean.  This is a non-breaking
  change because None and False are equivalent for code like:
  ```python
  data = get_yaml_data(get_yaml_editor(), ConsoleLogger(), "file.yaml")
  if not data:
    print("No data")
  ```
  However, you can now differentiate between "No data" and "Invalid document"
  like so:
  ```python
  data = get_yaml_data(get_yaml_editor(), ConsoleLogger(), "file.yaml")
  if data is None:
    print("No data")
  elif not data and isinstance(data, bool):
    print("Invalid document")
  else:
    print("Got a non-empty document")
  ```
* The ConsolePrinter's debug method now prints vastly more detail and allows
  for customization of the output.  Read its documentation for details.

From this release forward, the version reported by all command-line tools is
synchronized with the version of the overall yamlpath installation.

2.4.3:
Bug Fixes:
* Array-of-Hashes were not being detected for the purpose of applying merge
  rules defined via the INI-style configuration file.
* Array-of-Hashes identity key inference was looking first to the LHS document.
  This was backwards for an RHS-to-LHS merge and has been corrected.

The yaml-merge command now reports version 0.0.4 to reflect these changes.

2.4.2:
Enhancements:
* In the INI file's [rules] section, different merge rules can now be applied
  to specific parts -- no matter how deeply nested -- of the same Hash
  structure.

Bug Fixes:
* The 3rd-party Python INI file parser had no way of differentiating between
  the key and value of a YAML Path entry containing an = sign in its key, like
  "/path[.=name]/key = left".  This update reconstitutes such lines and
  correctly parses an affected YAML Path from the merge rule.

The yaml-merge command now reports version 0.0.3 to reflect these changes.

2.4.1:
Bug Fixes:
* The yaml-merge tool (and underlying Merger class) incorrectly assigned "None"
  Anchors to all floating-point numbers.  This prevented all merging when both
  the LHS and RHS documents contained at least one floating-point number, each.
  The yaml-merge command now reports version 0.0.2 to reflect this change.

2.4.0:
Enhancements:
* Added new reference command-line tool:  yaml-merge.  This is a very complex
  tool, so a comprehensive treatise will be added to the project Wiki to
  explore its capabilities.  Along with those of its component classes, its
  unit tests also provide many examples of the same.
* YAMLPath instances now support arbitrary changes to seperator.
* YAMLPath instances now support equality testing (against the stored path),
  immune to differences in seperator.
* The get_yaml_data function now supports "-" as a source file.  This is
  interpreted as a read from STDIN.
* Due to the change to the get_yaml_data function, the yaml-get reference
  command-line tool now supports retrieving nodes from YAML/Compatible data
  passed to it via STDIN when its YAML_FILE argument is set to -.  The new
  yaml-merge reference command-line tool also reads from STDIN when one of its
  YAML_FILE input arguments is -.  No other reference command-line tools
  support this change at this time.

Known Issues:
1. Neither yaml-set nor yaml-merge will add override keys to a Hash which uses
   the YAML merge operator (<<:) and which does not already have a matching
   override key.  This issue has existed for a very long time but was only
   discovered during preparation for this release.  This will be logged and
   tracked as a Known Issue for this release -- to be fixed at another time --
   because no one (not even myself) has yet encountered/reported this issue, it
   is non-trivial to fix, and it is an edge-case.  Here is an example of this
   issue:

   For ex.yaml:
   ---
   anchored_hash: &its_anchor
     ah_key: Base value
   merging_hash:
     <<: *its_anchor
     mh_key: Implementation value

   ... both of these commands:
   `yaml-set --change=/merging_hash/ah_key --value='Override value' ex.yaml`
   `echo 'Override value' | yaml-merge -m /merging_hash/ah_key ex.yaml -`

   ... will fail to affect the expected change.  The expectation would be:
   ---
   anchored_hash: &its_anchor
     ah_key: Base value
   merging_hash:
     <<: *its_anchor
     mh_key: Implementation value
     ah_key: Override value

   ... but the actual result is (without any indication of an error):
   ---
   anchored_hash: &its_anchor
     ah_key: Base value
   merging_hash:
     <<: *its_anchor
     mh_key: Implementation value

2.3.7:
Bug Fixes:
* Setting negative floats could cause the leading "-" symbol to be replaced
  with an unexpcted "0" when specifying a float format, or crash when using
  the default format.

2.3.6:
Bug Fixes:
* When using yaml-set with --format=folded and --eyamlcrypt, the encrypted
  value was being mistakenly appended with a spurious newline character at its
  end.  Note that this affected only Puppet's Hiera lookup and not EYAML
  itself; on the command-line, the eyaml command would not show the extra
  newline character.  The yaml-get command was also not affected, making it
  very difficult to set up a unit-test for this case.

2.3.5:
Bug Fixes:
* Certain YAML constructs trigger AssertionErrors in ruamel.yaml during YAML
  data writes.  This was causing yaml-set to generate empty files.  Until
  https://sourceforge.net/p/ruamel-yaml/tickets/351/ is fixed, this patch
  will revert the file contents to mitigate data loss under these conditions.
  A specific test has been created to detect when the upstream issue is fixed.

2.3.4:
Bug Fixes:
* Minor security patch:  Python already makes non-shell subprocess calls safe
  (mitigating shell command injection).  This patch makes that already-present
  protection explicit rather than implicit.

2.3.3:
Bug Fixes:
* Subtraction Collector math had no effect when the RHS was a list of scalar
  values (because LHS was a list of NodeCoords, so comparison was always
  false).  Also reduced O(3N) to O(2N) during Collector subtraction.

Enhancements:
* The console logger's debug method now includes the type of each element in a
  list while it is being dumped.

2.3.2:
Bug Fixes:
* Subtraction Collector math crashed when the RHS result was non-iterable.

2.3.1:
Bug Fixes:
* Under certain conditions, some YAML changes were affecting unexpected nodes
  which had identical original values.
* YAMLValueFormats.DEFAULT was identifying all CLI-supplied values as String
  rather than their most-likely data-type.

API COMPATIBILITY WARNING:
Previous versions of the library returned only selected data nodes.  Now,
instead of data nodes, NodeCoords objects are returned.  This is necessary in
order to resolve Issue #44, which was caused by Python over-aggressively
optimizing memory, making non-String data nodes references to any other node
with the same value.  This made changing exactly one of those data nodes
impossible because all nodes with the same original value would change with it.
Now, the NodeCoords class carries DOM tracking data along with each data
node making precise node changes possible.  However, your queries will now
return this more complex additional data.  In order to evaluate just the data,
please refer to this before-and-after example:

BEFORE:
for node in processor.get_values(yaml_path):
    do_something_with(node)

AFTER:
for node_coordinate in processor.get_values(yaml_path):
    do_something_with(node_coordinate.node)

If you need to recursively remove DOM tracking data from the results, a new
utility function is available:  func.unwrap_node_coords(data).  Note however
that you need that tracking data in order to change data within the DOM.

This does not affect the output of the sample command-line utilities.

2.3.0:
Bug Fixes:
* The get_yaml_data helper function now contains ruamel.yaml errors/warnings
  without disrupting calling context handlers.

Enhancements:
* yaml-paths version 0.2.0 now has more detailed output control, trading
  --pathonly for --values, --nofile, --noexpression, and --noyamlpath.

2.2.0:
Bug Fixes:
* YAML construction errors are now caught and more cleanly reported by all
  command-line tools.

Enhancements:
* yaml-paths version 0.1.0 now has more specific flags, enabling:
  * more precise handling of anchors in YAML data, and
  * expanding parent node results to instead return all their child leaf nodes.

2.1.1:
Bug Fixes:
* yaml-paths was recursing into nodes for which the name had already matched,
  causing unnecessary search results.  Version 0.0.2 fixes this; when a node is
  matched by name, any children are ignored because they will have already been
  yielded as the parent node's value.

2.1.0:
Enhancements:
* Added a new yaml-paths command-line tool.  In short, it enables searching
  YAML/Compatible files, returning YAML Paths for any matches.  As an Alpha-
  grade tool, it is being released at version 0.0.1.  Feedback welcome!
* All command-line tools which accept --pathsep now accept symbolic seperators
  rather than only names; so, --pathsep=/ is idental to --pathsep=fslash, etc.
  Minor changes were also made to all command-line tools to consolidate some
  repeat code.  Each has a version bump to reflect this minor refactoring
  effort.

2.0.2:
Bug Fixes:
* eyaml-rotate-keys was broken by the refactoring for 2.0.0.  eyaml-rotate-keys
  v1.0.2 restores functionality.

Enhancements:
* Command-line tools are now managed via pip as entry_points/console_scripts
  rather than external binaries.  This enables superior cross-platform
  compatibility as well as unit testing.  As such, all of the CLI tools have
  been updated pursuant to (generally trivial, excepting eyaml-rotate-keys)
  issues discovered during their newfound CI tests.

2.0.1:
Bug Fixes:
* yaml-set v1.0.4 lost track of EYAML block formatting between read and write,
  causing replacement values to use unexpected formatting.  This is fixed in
  yaml-set v.1.0.5.

2.0.0:
Enhancements:
* Added Collectors to YAML Path expressions.  These take the form of "(YAML
  Path)" -- parenthesis () are used to demarcate each Collector -- resulting in
  a list of zero or more matches for the sub-query.  Operators between
  Collectors include + and -, like "(...)+(...)", "(...)-(...)", and nested
  Collectors are possible, like "(...)-((...)+(...))".  Collectors may appear
  anywhere within the outer YAML Path, effectively setting the point within the
  data at which each Collector is rooted.
* A major code refactoring was undertaken to break YAMLPath out as its own class
  and improve code quality (per mypy and pylint).

Bug Fixes:
* yaml-set v1.0.4 now implies --mustexist when --saveto is set.  Otherwise,
  --saveto was trying to save nothing when --change (without --mustexist)
  pointed nowhere.

1.2.5:
Bug Fixes:
* yaml-set v1.0.3 no longer requires --privatekey unless decryption is requested
  via enabling --check.  As a side-effect, the script will also no longer ignore
  requests to set the same value as was already set.

1.2.4:
Bug Fixes:
* yaml-set v1.0.2 now preserves newlines for pre-folded EYAML values when saving
  the old encrypted value to another node.
* ruamel.yaml v0.15.96 is now the minimum acceptable version in order to adopt
  better round-trip editing.

1.2.3
Enhancements:
* Set minimum compatible versions of Python and ruamel.yaml in order to ensure
  users experience the expected behaviors.

1.2.2
Enhancements:
* Array element selection can now be specified by either the usual [#] notation
  or a bare integer.  Thus, the following are all identical:
  array[1]
  array.1
  /array/1

1.2.1
Enhancements:
* Some exception/error messages have been updated to print the entire original
  -- albeit parsed -- YAML Path in addition to the present segment under
  evaluation.

Bug Fixes:
* yaml-get version 1.0.2 now converts new-lines into "\n" character sequences
  when writing output so that multi-line values remain one-result-per-line.
* Use of escape symbols for unusual characters (where demarcation would usually
  be more intuitive) is now preserved.  Thus, these two search phrases are now
  identical:
    array[.%" can't "]
    array[.%\ can\'t\ ]
* The issue preventing some YAML Paths from being printable after parsing has
  been fixed.  Valid, parsed YAML Paths now correctly print into a re-parsable
  form even with weird sequences and escapes.  Note that superfluous whitespace
  and other symbols are still removed or escaped when the YAML Path is printed,
  so:
    term [ key == "Superfluous spaces aren\'t kept." ]
  correctly parses and prints as:
    term[key=Superfluous\ spaces\ aren\'t\ kept.]

1.2.0
Enhancements:
* A new search operator, :, now enables capturing slices of Arrays (by 0-based
  element number) and Hashes (by alphanumeric key-name).  This looks like:
  "some::array[2:15]" or "some::hash[beta:gamma]".
* yaml-get now returns JSON instead of "pretty Python" data objects when the
  search returns complex data types (Arrays and Hashes).  This change makes the
  result more portable to non-Python consumers and ensures the result will be
  one per line.
* The separator used for identifying Hash sub-keys can now be customized.  If
  you prefer your paths to look like "/hash/sub/key" rather than "hash.sub.key",
  you can now have it your way.  For now, only . and / are allowed.  The
  seperator can be either strictly specified or automatically inferred by
  whether the first character of a given YAML Path is /.  Command-line tools
  like yaml-get and yaml-set have a new --pathsep argument for this; the default
  is "auto" and can be set to "fslash" (/) or "dot" (.).

Bug Fixes:
* EYAML on Windows now works when a batch file is used to wrap the Ruby `eyaml`
  command.

Known Issues:
* Escape symbols in YAML Paths parse correctly and will be properly processed,
  resulting in retriving or setting the expected data.  However, the parsed
  path cannot be stringified back to its original form (with escape symbols).
  This issue affects only logging/printing of the post-parsed path.  A unit test
  has been created to track this issue, but it is marked xfail until such time
  as someone is willing to tackle this (very) low priority issue.  Until then,
  developers should try to print the pre-parsed version of their paths rather
  than rely exclusively on Parser.str_path().  Further, don't do this:
    1. Accept or take a string path that has escaped characters.
    2. Parse that path.
    3. Stringify the parsed path.
    4. Parse the stringified, parsed path.  This is silly, anyway because you
       already have the first (good) parsed result at step 2.
    5. Try to use this parsed-stringified-parsed path result for anything.
       Instead, only use the first parsed result that you got at step 2.

1.1.2
Bug fixes:
* When the YAML Path is fully quoted -- a known side-effect of using Jenkins and
  trying to responsibly quote any part of an argument to a shell command -- the
  visual feedback failed to show the user that the parsed version of the YAML
  Path was (correctly) treated as one whole KEY.  While this is not what most
  users should expect, it is correct because YAML Path cannot safely make any
  assumptions as to whether the quoting was deliberate or unintentional.  Now,
  the stringified version of affected YAML Paths very clearly injects escape
  symbols for otherwise intentional special symbols, clearly alerting the user
  that a probable issue is afoot.
* When instructed to `--save` old values, the yaml-set binary was saving only
  decrypted versions of the original values.  It now preserves the original
  encrypted form while still performing other requested or necessary tests
  against the decrypted value.

1.1.1
Bug fixes:
* The . search operand was limited to only Hash key-names; it now also enables
  searching Array elements.

1.1.0
Added support for Regular Expressions as a search mechanism against Hash keys
and values.  Also increased unit test coverage and fixed some bugs in that
effort.

1.0.0
Initial release.  All features are belived to be working as expected, backed by
comprehensive unit tests and my own in-production use of the bundled
command-line tools.  Of course, not all edge-cases can be predicted, so if you
manage to find a bug, please report it!  Feature requests are always welcome, as
well.  That said, Pull Requests are always the best way to contribute!<|MERGE_RESOLUTION|>--- conflicted
+++ resolved
@@ -1,10 +1,9 @@
-<<<<<<< HEAD
 3.7.0
 Bug Fixes:
 * Deleting hash key-value pairs with white-space or comments on immediately
   following lines in the YAML file resulted in those following comments and/or
   white-space being destroyed.
-=======
+
 3.6.7
 Bug Fixes:
 * Release 3.6.6 had a broken package; it was unexpectedly missing the required
@@ -30,7 +29,6 @@
   * CAUTION 2:  In order to support timestamp parsing, this project now depends
     on the python-dateutil library.  Be sure to install it!
   Thanks again go to https://github.com/AndydeCleyre!
->>>>>>> abd981e5
 
 3.6.5
 Bug Fixes:
