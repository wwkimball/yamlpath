--- conflicted
+++ resolved
@@ -1,11 +1,10 @@
-<<<<<<< HEAD
 3.7.0
 Enhancements:
 * Add a new Collector Math Operator:  & (intersection)
   As in set mathematics, this yields only elements of two collections which are
   common to both collections.  Unlike set methematics, collections allow
   duplicate elements.
-=======
+
 3.6.5
 Bug Fixes:
 * When using EYAML with block formatted values on Windows, the block formatting
@@ -18,7 +17,6 @@
   the Boolean.  This change also brings this project into compilance with
   https://peps.python.org/pep-0632/.  Many thanks to
   https://github.com/AndydeCleyre!
->>>>>>> 97247811
 
 3.6.4
 Enhancements:
