<<<<<<< HEAD
3.8.1
Enhancements:
* Upgraded ruamel.yaml to latest supported version.  Due to major refactoring
  being done to ruamel.yaml which makes forward- and reverse-compatibility
  uncertain, single-version pinning will be used until further notice.
=======
3.8.2
Enhancements:
* The MergerConfig class now accepts overrides for config values as "keys" and
  "rules" keyword arguments to the constructor.
  Credit and my thanks go to https://github.com/leviem1!

BREAKING CHANGES:
* Support for Python 3.6 has been dropped.  This is forced by incompatibilities
  discovered with the latest version of pytest and because dependencies like
  dateutil and ruamel-yaml-clib no longer support Python 3.6.  Support for
  Python 3.7 is tepid.  While pytest is still working with Python 3.7, other
  dependencies are no longer supporting Python 3.7; however, the extensive
  tests for yamlpath show no issues with them, so far.  For now, Python 3.12
  support is pending, waiting for the dateutil library to resolve a
  DeprecationWarning regarding its use of datetime.datetime.utcfromtimestamp().

3.8.1
Bug Fixes:
* Fixed issue #220 reported by https://github.com/abramov-oleg wherein novel
  mergeat paths given to the yaml-merge tool with Array and Array-of-Hash data
  in the RHS document would cause an interminable loop that would max out CPU
  and eventually exhaust RAM.
>>>>>>> 1001a9e5

3.8.0
Enhancements:
* The yaml-set and yaml-merge command-line tools now support a new option:
  --json-indent/-J.  This applies only to JSON output.  By default, JSON
  documents are written/printed as single-line documents.  This new option
  enables users to vertically expand JSON output with a specified indentation
  size for nest levels.
* Additional *YAMLPathExceptions have been added to increase the specificity of
  various error conditions.  You do not need to change any of your code as a
  result of this change; all new exceptions are subclasses of the original
  YAMLPathException.  The new exceptions include:
  * UnmatchedYAMLPathException:  No matching nodes
  * DuplicateKeyYAMLPathException:  Duplicate key creation attempted
  * TypeMismatchYAMLPathException:  Data Type mismatch
  * BadAliasYAMLPathException:  Anchor/Alias/YMK error
  * NoDocumentYAMLPathException:  Attempt to delete the entire document
  * RecursionYAMLPathException:  Recursion nesting error
* The Processor class now enables consumers to verify whether a YAMLPath would
  resolve to at least one node in the present document.  The result is a simple
  Boolean (True when the path resolves; False, otherwise).  The document is not
  modified by this test.  See:  Processor.exists(yaml_path)

Bug Fixes:
* Pursuant to the addition of the intersection operator (&) added in 3.7.0, the
  text of one of the YAMLPathExceptions has been updated:
    Former:
      Adjoining Collectors without an operator has no meaning; try + or -
      between them, {yaml_path}
    New:
      Adjoining Collectors without an operator has no meaning; try +, -, or &
      between them, {yaml_path}

3.7.0
Enhancements:
* Support for Python 3.11 has been added.
* A new Search Keyword has been added, [unique([NAME])].  This operates against
  collections to return only values which have no duplicates within the
  collection; i.e.:  [1, 2, 2, 3] has unique values, [1, 3].  The NAME argument
  is required when operating against Hashes (maps/dicts) and Arrays-of-Hashes
  (sequences/lists of maps/dicts) to identify which field/property to evaluate
  for uniqueness.  This can be inverted to return only results which are
  duplicated within the collection.
* A new Search Keyword has been added, [distinct([NAME])].  This operates
  against collections to return exactly one of every value within the
  collection, discarding duplicates; i.e.:  [1, 2, 2, 3] has distinct values,
  [1, 2, 3].  The NAME argument is required when operating against Hashes
  (maps/dicts) and Arrays-of-Hashes (sequences/lists of maps/dicts) to identify
  which field/property to evaluate for uniqueness. This cannot be inverted.
* Added a new Collector Math Operator:  & (intersection)
  As in set mathematics, this yields only elements of two collections which are
  common to both collections.  Unlike set mathematics, collections allow
  duplicate elements.  If you need to enforce distinctness of the intersected
  results, use the [distinct([NAME])] Search Keyword against the collected
  result, as in `((list1)&(list2))[distinct([NAME])]`.

Bug Fixes:
* A typographical error in yamlpath.enums has been corrected with backward-
  compatible adapters in place to support both the correct and incorrect
  spelling of PathSeparators (formerly PathSeperators).  If the PathSeperators
  version appears in your own code, please update to the new spelling.  The
  incorrectly spelled version of this enumeration is now deprecated and will be
  removed in a future release.  Thanks go entirely to
  https://github.com/AndydeCleyre for working so hard to submit this fix!
* Processor.get_nodes would emit a nonobvious error message when mustexist is
  left at its default value (False) and yaml_path contained ** or * segments.
  Now, these segment types are excluded from generating "missing" nodes; only
  nodes which exist can be matched by * and **.  Credit and my thanks go to
  https://github.com/gdubicki for discovering and reporting this issue.

3.6.9:
Enhancements:
* Partial support for updating bare Python dict and Python's native
  collections.OrderedDict data structures was removed in version 3.6.8 because
  compatible YAML/EYAML/JSON data never presented as these data types and if
  anyone ever attempted to update a key by reference in a dict or
  collections.OrderedDict, it would cause a Python stack dump due to neither
  supporting the required insert method, which is provided only by ruamel.yaml.
  This version not only restores this capability, but also solves the issue of
  missing support for the insert logic, where applicable.  It also adds support
  for the ruamel.yaml.compat.ordereddict type.  Thanks to
  https://github.com/tsinggggg for requesting this feature be added!

3.6.8
Bug Fixes:
* Changes to format and value of child nodes under Anchored Hashes (maps/dicts)
  caused unexpected expansion of the same key-value pair wherever a YAML Merge
  Key Aliased the affected Anchored Hash.  Thanks to
  https://github.com/hemnstill for finding and reporting this issue!

Enhancements:
* Support for Python 3.10 has been added, thanks to https://github.com/mechie!

3.6.7
Bug Fixes:
* Release 3.6.6 had a broken package; it was unexpectedly missing the required
  ruamel.yaml patch found in yamlpath.patches.timestamp.  Thanks to
  https://github.com/tsinggggg and https://github.com/kaniblu for reporting it!

3.6.6
Enhancements:
* Support ruamel.yaml up to version 0.17.21.

Bug Fixes:
* YAML timestamp values could not be created via yamlpath tools or its library,
  per http://yaml.org/type/timestamp.html.
  * CAUTION 1:  ruamel.yaml seems to force all timestamps to UTC while it loads
    YAML/JSON/Compatible data.  So, when the timestamp value contains time-zone
    data, it will be stripped off after it is applied to the timestamp value.
    The yamlpath library reverses this when emitting the affected values but if
    you attempt to load the timestamp values directly in the DOM, you'll end up
    with the UTC-converted value, stripped of any time-zone specification.  If
    you need the original, unmodified data as a time-zone aware
    datetime.datetime value, pass it through the helper method,
    Nodes.get_timestamp_with_tzinfo(data: AnchoredTimeStamp).
  * CAUTION 2:  In order to support timestamp parsing, this project now depends
    on the python-dateutil library.  Be sure to install it!
  Thanks again go to https://github.com/AndydeCleyre!

3.6.5
Bug Fixes:
* When using EYAML with block formatted values on Windows, the block formatting
  was broken when written to YAML, corrupting the YAML file.  Non-block
  formatted values were unaffected and this issue only affected Windows EYAML
  users.
* EYAML values were not being decrypted when the result appeared in a list.
* Boolean values were being unexpectedly output as base-10 representations of
  the binary values 1 (True) and 0 (False) when emitting to JSON after setting
  the Boolean.  This change also brings this project into compilance with
  https://peps.python.org/pep-0632/.  Many thanks to
  https://github.com/AndydeCleyre!

3.6.4
Enhancements:
* Support ruamel.yaml up to version 0.17.17.

Bug Fixes:
* Refactored single-star wildcard segment (*) handling to enable filtering
  matches when subsequent segments exist; this fixes Issue #154.

3.6.3
Bug Fixes:
* The eyaml-rotate-keys command-line tool failed to preserve block-style EYAML
  strings after key rotation.

3.6.2:
Bug Fixes:
* The eyaml-rotate-keys command-line tool would generate a stack-dump when the
  key for an encrypted value contained dots.  The underlying library for this
  tool now safely generates the internal YAMLPaths it uses.
* The default encoding when opening files is now set to utf-8 to support
  extended character sets on Windows.

3.6.1:
Enhancements:
* Enable verified support for ruamel.yaml up to version 0.17.10.

3.6.0:
Bug Fixes:
* Some peculiar data constructions could cause the ConsolePrinter to stack-dump
  when writing debug messages.
* A NotImplementedError stack-dump was generated whenever a YAML Path was
  evaluated when written improperly for Collector Math operations.  This
  specifically occurred when the RHS term was not demarcated with a parenthesis
  pair.  Now, a YAML Path parsing error is generated, indicating where the
  missing character must appear.
* Use of an Array Element index in square-bracket notation ([N]) within a
  sub-path -- such as in a Search Expression or Collector -- caused incorrect
  YAML Path parsing.  This usually manifested as a "not an integer index"
  error.
* Byte strings were causing stack-dumps during JSON serialization; they are now
  serialized as double-demarcated strings (a ' pair within a " pair) with a b
  prefix, like:  {"byte_value": "b'BYTEVAL'"}.
* Bare Anchor name references were treated as Hash key names when & was not the
  very first non-separator character of a YAML Path or immediately following a
  `[`.  So, /my_hash/&my_anchor was not working as expected.
* The Merger (and thus, the yaml-merge command-line tool) would only return the
  LHS document when neither LHS nor RHS documents were Hashes, no matter what
  the merge options were set to.  This did not affect content which was
  children of Hashes.

Enhancements:
* YAML Path parsing errors are now a little more specific, indicating at which
  character index the issue occurs.  API users who have been scanning error
  messages will need to update their code to accommodate the new text.
* Collector subtraction now handles Hash-of-Hashes and Array-of-Array results,
  which were not possible before.
* Array-of-Hash nodes can now be searched for the presence of a given key in
  its Hash elements using the . search operand, yielding matching elements (the
  entire Hash elements having the given key).  The difference can be
  illustrated by contrasting these now-equivalent YAML Paths (where "books"
  is an Array-of-Hashes; imagine only some Hash elements have an "isbn" key):
  1. `/books/*[.=isbn]` or `books.*[.=isbn]`
  2. `/books[.=isbn]/isbn` or `books[.=isbn].isbn`
  3. `/books/*[has_child(isbn)]/isbn` or `books.*[has_child(isbn)].isbn`
  4. `/books[has_child(isbn)]/isbn` or `books[has_child(isbn)].isbn`
  All four of those queries yield exactly the same data.  Note that example 2
  behaves like examples 3 and 4.  Examples 2-4 yield the entire matching Hash,
  not just the "isbn" value.  This enables access to other keys of the Hash
  without necessitating use of a `[parent()]` search keyword, which would be
  necessary for example 1 if you wanted to access any key other than "isbn"
  from the matches.
* YAML Merge Keys can now be accessed directly by Anchor name, yielding the
  entire original -- pre-merged -- reference Hash.  This has _very limited_
  utility.  Using this in isolation will only reveal the default values for any
  referenced keys, ignoring -- perhaps confusingly -- any local overrides.  It
  can however be helpful when reverse-engineering very complex merge
  arrangements.
* The yaml-merge command-line tool (and the underlying Merger class) now offer
  an option -- --preserve-lhs-comments (-l) -- that will attempt to preserve
  LHS document comments.  USE WITH CAUTION.  At present, comment handling
  during a merge is unwieldy, so some comments or new-line characters may
  appear to become divorced from nodes they should obviously be attached to.
  As such, the default behavior of the merge engine will continue to be removal
  of all comments.  At this time, RHS document comments will still be discarded
  during merge operations.  This will be revisited when ruamel.yaml refactors
  how YAML comments are handled.
* The yaml-merge command-line tool now offers a new option, --multi-doc-mode
  (-M), which accepts one of the following modes:
  * CONDENSE_ALL:  This is the default, which merges all multi-documents up
    into single documents during the merge.
  * MERGE_ACROSS:  Condense no multi-documents; rather, only merge documents
    "across" from right to left such that the first document in the RHS multi-
    document merges only into the first document in the LHS multi-document, the
    second across similarly, and so on.
  * MATRIX_MERGE:  Condense no multi-documents; rather, merge every RHS
    document in a multi-document RHS into every LHS document in a multi-
    document LHS.
* The [has_child(NAME)] Search Keyword now accepts an &NAME form of its first
  (only) parameter.  This switches the function to match against Anchor/Alias
  names, including YAML Merge Keys.
* YAML Merge Keys can now be deleted by their Anchor/Alias name via the
  yaml-set command-line tool and the underlying Processor class.
* YAML Merge Keys can now be created, offering run-time merging of
  same-document Hash data.  The yaml-set command-line tool offers a new option,
  --mergekey, which applies to --change targets the new YAML Merge Key, as long
  as each target is a Hash.
  WARNING:  As a consequence of adding this capability to the yaml-set command-
  line tool, it is no longer possible to implicitly alias scalar nodes by
  passing only the --change and --anchor parameters.  The operation must now be
  explicit by setting --aliasof or --mergekey along with --change and
  optionally with --anchor.
* The yaml-diff tool now supports multi-document sources.  Only one document of
  any multi-document source on each side of the LHS-RHS comparison can be
  selected for the operation (diffs are performed only between two documents).
  Such selection is made via two new options, --left-document-index|-L and
  --right-document-index|-R.  An error is emitted whenever a multi-document
  source is detected without an appropriate document index selection.
* YAML Unordered Sets -- https://yaml.org/type/set.html -- are now fully
  supported in YAML Paths, this project's API, and the reference command-line
  tools.  Because an Unordered Set is effectively a Hash (map/dict) where the
  entries are key-value pairs all having null (None) values, their entries are
  accessible only by their exact key.  While they look in YAML data like Arrays
  (sequences/lists) with a leading `?` rather than a `-`, they are not; their
  entries cannot be accessed by a numerical index because they are defined in
  the YAML specification as deliberately unordered.

API Changes:
* The common.nodes utility class now has a generally-useful static method which
  accepts any String data and safely converts it to its native Python data-type
  equivalent with special handling for case-insensitive Booleans via
  ast.literal_eval:  typed_value.
* The common.searches utility class now requires both terms to be of the same
  data-type for comparisons.  When they types materially differ -- int and
  float are treated as similar enough -- a String comparision is performed.
  This is how it has always been excepting that types were lazily coalesced in
  older versions; they are now converted before the comparison is considered.
* The NodeCoords wrapper now supports more utility properties and methods:
  * .unwrapped_node is the same output as calling
    NodeCoords.unwrap_node_coords(data) except it can be called directly upon
    instances of NodeCoords rather than as a static method call.  The static
    method is still available.
  * .deepest_node_coord returns whichever NodeCoord instance is most deeply
    wrapped by an instance of NodeCoords.  Such wrapping comes from nesting
    Collectors.  This method simplfies getting to the original data element(s).
  * .wraps_a(Type) indicates whether the deepest wrapped data element is of a
    given data-type.

3.5.0:
Bug Fixes:
* Search expressions against Boolean values, [key=True] and [key=False], were
  impossible.  Now, they are working and are not case-sensitive, so [key=True],
  [key=true], [key=TRUE], and such all work as expected.
* When null values were present, Deep Traversal (**) segments would always
  return every node with a null value even when they would not match filter
  conditions after the ** segment.  When mustexist=False, this would also cause
  a YAMLPathException.
* Descendent searches were considering only the first child of the search
  ancestor.  Now, ANY matching descendent node will correctly yield the
  ancestor.
* Some Python-generated complex data types were escaping JSONification,
  leading to unexpected stack-dumps when writing out JSON data for data types
  like date and datetime.

Enhancements:
* An entirely new segment type has been added to YAML Path and is now supported
  by the library and reference implementation command-line tools:  Keyword
  Searches.  Similar to programming language keywords, these reserved Keywords
  work much like functions, accepting parameters and performing algorythmic
  operations or returning data not otherwise accessible to other YAML Path
  segment types.  These new capabilities -- explored on the project Wiki --
  include:
  * [has_child(NAME)]
  * [name()]
  * [max(NAME)]
  * [min(NAME)]
  * [parent([STEPS])]
* When stringified, YAML Paths with a solitary * wildcard segment were printed
  using their internal RegEx variant, [.=~/.*/].  They are now printed as they
  are entered, using a solitary *.  As a consequence, any deliberate RegEx of
  [.=~/.*/] is also printed as its equivalent solitary *.
* The yaml-paths command now allows printing YAML Paths without protective
  escape symbols via a new --noescape option.  While this makes the output more
  human-friendly, the unescaped paths will not be suitable for use as YAML Path
  input to other YAML Path processors where special symbols require escaping.
* [API] The NodeCoords class now tracks ancestry and the last YAML Path segment
  responsible for triggering its generation.  The ancestry stack --
  List[AncestryEntry] -- was necessary to support the [parent()] Search
  Keyword.  The responsible YAML Path segment tracking was necessary to enable
  Hash/map/dict key renaming via the [name()] Search Keyword.  These optional
  attributes may be set when the NodeCoords is generated.
* [API] YAMLPath instances now have a pop() method.  This mutates the YAMLPath
  by popping off its last segment, returning that segment.

3.4.1:
Bug Fixes:
* yaml-set (and the underlying Processor class) were unable to change nodes
  having a null (None) value to anything else.  This changes how null/None
  values are handled by the Processor during node retrieval; they are no longer
  discarded, so you will receive None as the data of any retrieved NodeCoords
  for appropriate null/None leaf nodes.

Enhancements:
* Python 3.9 is now supported (because common testing tools finally work with
  Python 3.9).
* The node deletion capability of the yaml-set command is now part of the
  library.  See Processor::delete_nodes(...) and
  Processor::delete_gathered_nodes(...) for details.
* The node aliasing capability of the yaml-set command is now part of the
  library.  See Processor::alias_nodes(...) and
  Processor::alias_gathered_nodes(...) for details.
* The node tagging capability of the yaml-set command is now part of the
  library.  See Processor::tag_nodes(...) and
  Processor::tag_gathered_nodes(...) for details.
* The library now supports loading YAML from String rather than only from file.
  Simply pass a new `literal=True` keyword parameter to
  Parsers::get_yaml_data(...) or Parsers::get_yaml_multidoc_data(...) to
  indicate that `source` is literal serialized (String) YAML data rather than a
  file-spec.  This mode is implied when reading from STDIN (source is "-").
* The emitter_write_folded_fix.py patch file for ruamel.yaml has been removed
  in favor of an author-supplied solution to the problem --
  https://sourceforge.net/p/ruamel-yaml/tickets/383/ -- for which the patch was
  originally written.

Known Issues:
* ruamel.yaml version 0.17.x is a major refactoring effort by the project's
  owner.  As such, only select versions will be marked as compatible with
  yamlpath.  Such marking occurs in this project's dependencies list via the
  setup.py file.  This is necessary because I use yamlpath in production
  environments where stability is paramount; I need the freedom to update
  yamlpath at-will without incurring any unexpected failures due to
  incompatible ruamel.yaml changes.  I will try to test some -- but not all --
  ruamel.yaml releases from time to time and update yamlpath dependency
  compatibilities accordingly.
* ruamel.yaml version 0.17.4 somewhat resolves a previously reported issue --
  https://sourceforge.net/p/ruamel-yaml/tickets/351/ -- wherein certain
  arrangements of comments or new-lines within YAML files near aliased hash
  keys would cause a total loss of data when the stream was written to file.
  Now, the data is no longer entirely lost.  However, the preceding comment or
  new-line is deleted when the stream is written to file.  This is deemed to be
  an acceptable compromise, for now, because the alternative is to either lose
  the entire document or lose all attempted changes to the affected document.
  Until the issue is properly fixed, an XFAIL test will continue to be in the
  yamlpath unit test suite.

3.4.0:
Bug Fixes:
* For the yaml-diff command-line tool, custom identity keys for specific
  records in AoHs of the RHS document were not being considered for comparison.
  Any identity key set for the whole AoH was being applied to every record in
  the set.

Enhancements:
* The yaml-get command-line tool -- and the underlying Processor::get_nodes
  method -- now retrives nodes with `null` values.  Non-JSON null results from
  yaml-get are printed using the ASCII NULL control-character (Hexadecimal 00)
  wherever encountered.  While most terminals and shells won't visibly print
  this character, it is there and can be picked up by downstream parsers of
  STDOUT.  When the output is rendered as JSON, the unquoted "null" identifier
  is used.
* The yaml-set command-line tool now enables assigning null values using a new
  --null|-N input option.
* The yaml-set command-line tool now supports assigning YAML Aliases to target
  --change|-g nodes, referencing any other node via --aliasof|-A whether it is
  already Anchored, or not.  Should the Anchor not already exist, a unique name
  will be automatically assigned.  This automatic name can controlled via
  --anchor|-H.  Setting --change|-g and --aliasof|-A to the same node along
  with a new --anchor|-H explicitly renames an existing Anchor and its Aliases.
  The same is implicitly possible by specifying --change|-g and --anchor|-H
  without --aliasof|-A.  Using these against non-YAML files merely duplicates
  the target value to the indicated --change|-g nodes.
* With a new --tag|-T auxilliary option, the yaml-set command-line tool now
  supports assigning custom YAML tags (data-type specifiers) to nodes created
  or updated during the operation.
* The yaml-merge and yaml-diff command-line tools now also handle YAML tags.
* The single-star wildcard segment translation was changed from [.!=""] to
  [.=~/.*/] which enables it to match any key or value (including empty-string
  and null).

API Changes:
* The yamlpath.func library is too big and some very useful general code has
  become attached to special-purpose classes.  As such, it's time for
  refactoring before this becomes untennable.  New, better-organized static
  classes were created under a new yamlpath.common namespace.  Since this
  would be destructive to other Python code which depends on the old
  organization, this is a heads-up.  Your existing code will continue to work
  without any changes, but only until 4.x (which is not yet planned).  Until
  then, you must update your own code to use the new static classes for the
  following functions and methods so as to avoid fatal errors down the road:
  - yamlpath.func.append_list_element
    -> yamlpath.common.Nodes.append_list_element

  - yamlpath.func.build_next_node
    -> yamlpath.common.Nodes.build_next_node

  - yamlpath.func.clone_node
    -> yamlpath.common.Nodes.clone_node

  - yamlpath.func.create_searchterms_from_pathattributes
    -> yamlpath.common.Searches.create_searchterms_from_pathattributes

  - yamlpath.func.ensure_escaped
    -> yamlpath.YAMLPath.ensure_escaped

  - yamlpath.func.escape_path_section
    -> yamlpath.YAMLPath.escape_path_section

  - yamlpath.func.get_node_anchor
    -> yamlpath.common.Anchors.get_node_anchor

  - yamlpath.func.get_yaml_data
    -> yamlpath.common.Parsers.get_yaml_data

  - yamlpath.func.get_yaml_editor
    -> yamlpath.common.Parsers.get_yaml_editor

  - yamlpath.func.get_yaml_multidoc_data
    -> yamlpath.common.Parsers.get_yaml_multidoc_data

  - yamlpath.func.make_float_node
    -> yamlpath.common.Nodes.make_float_node

  - yamlpath.func.make_new_node
    -> yamlpath.common.Nodes.make_new_node

  - yamlpath.func.search_anchor
    -> yamlpath.common.Searches.search_anchor

  - yamlpath.func.search_matches
    -> yamlpath.common.Searches.search_matches

  - yamlpath.func.stringify_dates
    -> yamlpath.common.Parsers.stringify_dates
    NOTE that this method is deprecated and will be eliminated in favor of
    using its more comprehensive replacement,
    yamlpath.common.Parsers.jsonify_yaml_data

  - yamlpath.func.unwrap_node_coords
    -> yamlpath.wrappers.nodecoords.NodeCoords.unwrap_node_coords

  - yamlpath.func.wrap_type
    -> yamlpath.common.Nodes.wrap_type

  - yamlpath.merger.Merger.combine_merge_anchors
    -> yamlpath.common.Anchors.combine_merge_anchors

  - yamlpath.merger.Merger.delete_all_comments
    -> yamlpath.common.Anchors.delete_all_comments

  - yamlpath.merger.Merger.rename_anchor
    -> yamlpath.common.Anchors.rename_anchor

  - yamlpath.merger.Merger.replace_anchor
    -> yamlpath.common.Anchors.replace_anchor

  - yamlpath.merger.Merger.scan_for_anchors
    -> yamlpath.common.Anchors.scan_for_anchors

  - yamlpath.merger.Merger.set_flow_style
    -> yamlpath.common.Anchors.set_flow_style

  Until you update your code, a deprecation warning will be printed to STDERR
  every time the yamlpath.func file is imported and the first time one of the
  relocated Merger static methods is called.  To be rid of the message, update
  your code to use the new sources of the deprecated functions/methods and
  remove every import of and from yamlpath.func.

3.3.0:
Bug Fixes:
* It was impossible to install yamlpath 3.x without first installing
  ruamel.yaml via pip for Python 3.x.  Not only has this been fixed but
  explicit tests have been created to ensure this never happens again.

Enhancements:
* A new command-line tool, yaml-diff, now compares exactly two
  YAML/JSON/Compatible documents, producing a GNU diff-like report of any
  differences in the data they present to parsers.  Along with diff's "a"
  (added), "c" (changed), and "d" (deleted) report entries, affected YAML Paths
  are printed in lieu of line numbers.  Further, a report entry of "s" (same)
  is available and can be enabled via command-line options.  This tool also
  features optional special handling of Arrays and Arrays-of-Hashes, which can
  be configured as CLI options or via an INI file for distinct settings per
  YAML Path.  See --help or the Wiki for more detail.

API Changes:
* NodeCoords now employ a new `path` attribute.  This is an optional parameter
  which is assigned during construction to later report the translated origin
  YAML Path; this is where the node was found or created within the DOM.  Note
  that Collector segments work against virtual DOMs, so the YAML Path of an
  outer Collector will be virtual, relative to its parent at construction; when
  nested, this will be a bare list index.  Any NodeCoords in the virtual
  container which point to real nodes in the DOM will have their own concrete
  YAML Paths.
* YAMLPath instances now support nonmutating addition of individual segments
  via the + operator.  Whereas the append() method mutates the YAMLPath being
  acted upon, + creates a new YAMLPath that is the original plus the new
  segment.  In both cases, the orignal YAMLPath's separator is retained during
  both operations.  As with .append(), new segments added via + must also be
  properly escaped -- typically via path.escape_path_section -- before being
  added.

3.2.0:
Enhancements:
* Expanded YAML Path Search Expressions such that the OPERAND of a Search
  Expression may be a sub-YAML Path.  This enables searching descendent nodes
  -- without moving the document pointer -- to yield ancestors with matching
  descendants.  This has more utility when searching against Arrays-of-Hashes.

Bug Fixes:
* Date values in YAML could not be written to JSON streams; the JSON renderer
  would generate an incompatibility error.  Now, dates are written as Strings
  to JSON.  This affected: yaml-get, yaml-set (in stream mode), yaml-merge, and
  yaml-paths.

3.1.0:
Enhancements:
* yaml-set can now delete nodes when using --delete rather than other input
  arguments.
* A new command-line tool has been created, yaml-validate, which validates
  YAML/JSON/compatible single- and multi-documents (files or STDIN).

Bug Fixes:
* The yaml-merge command-line tool wasn't allowing Scalar values supplied via
  STDIN -- with no structure, just bare Scalar values -- to be appended to
  exising Array data structures; rather, it was wholly overwriting the
  destination, deleting all pre-exisiting elements.
* The yaml-merge command-line tool wasn't accepting empty-strings as STDIN
  documents; it was reporting a document-read error, instead.  This turns out
  to be useful when you want to use yaml-merge instead of yaml-set to
  deliberately write an empty-string value at some --mergeat location within
  the LHS document.
* The yaml-merge command would not accept any variation of "false" as a Scalar
  value input; it was instead reporting a document-read error.  This turns out
  to be useful when using yaml-merge as if it were yaml-set to write a false
  Boolean value to the LHS document at some --mergeat location.

API Changes:
* The func.get_yaml_data and func.get_yaml_multidoc_data functions now
  return/yield tuples.  The first field is the desired yaml_data (can be None
  for empty documents) and the second field is a Boolean which indicates True
  when the document loaded with no errors or False when an error occurred.
  This is necessary in order to accept a bare "false" Scalar value as a
  STDIN-supplied document.

3.0.0:
Enhancements:
* Added a new YAML Path Segment Type:  *
  This is identical to a Search segment where the search term is `[.!=""]`.
  This translates to "match every Hash key for which its name is not empty and
  every Array element which is not empty".  This operator also vertically
  expands results from Collectors, effectively breaking them out from an Array-
  per-line to one-Scalar-per-line.  If you place this inside a Collector, the
  results will still be collected into an Array.
* The * character now also serves as a wildcard character for key-names, Hash
  values, and Array value comparisons, converting the segment to a Search.  For
  example, a YAML Path like `abc.d*` becomes `abc[.^d]`, `abc.*f` becomes
  `abc[.$f]`, and `abc.*e*` becomes `abc[.=~/^.*e.*$/]`, and so on.
* Added a new YAML Path Segment Type:  **
  This new type is a "Traversal" segment which causes YAML Path operations to
  deeply traverse the document from that point.  When there are no further
  segments in the YAML Path, every leaf node (Scalar value) is matched.  When
  the YAML Path has at least one further segment, it (and all further segments)
  must match subsequent nodes (anywhere deeper than that point in the document)
  or none are matched.  Results can be collected.
* The yaml-merge and yaml-get command-line tools now treat the - pseudo-file as
  implicit when NOT specified AND the session is non-TTY.  This can be blocked
  with --nostdin|-S.  This enables, for example, piping into these commands
  without being forced to specify the - pseudo-file as an argument to them.
* The yaml-merge command now enables users to force the merged document to be
  written out as YAML or JSON via a new --document-format (-D) command-line
  argument.  When unset, the format will be based on the file-name extension of
  the --output file when provided, or (last-resort) that of the first document
  (AUTO).
* The yaml-merge command now accepts multi-document YAML files, created when
  the YAML standard-specified End-of-Document, Start-of-Document marker pair
  (...<EOL> followed by ---<EOL>) is present, like:
  ```yaml
  ---
  document: 1
  ...
  ---
  document: 2
  ```
* The yaml-merge command now accepts multi-document JSON files, created when
  there are multiple root-level entities, like:
  ```json
  {"document": 1}
  {"document": 2}
  ```
* Because any document to yaml-merge can be a multi-document, it no longer
  requires at least 2 YAML_FILEs be supplied on the command-line.  If users
  pass only a single file or stream that is not a multi-document file, its
  content will merely be written out without any merging into it.  This can be
  useful for trivially converting any file from YAML to JSON or JSON to YAML,
  like `yaml-merge --document-format=json file.yaml` or
  `yaml-merge --document-format=yaml file.json`.
* The `yaml-set` command-line tool can now write changes to empty or minimally-
  viable files, enabling users to build up new data files from scratch.  The
  file must already exist, even if completely empty.  A non-empty, minimally-
  viable file depends on document type.  For example:
  A minimally-viable YAML file:
  ```yaml
  ---
  # The triple-dash is required.
  ```
  Two versions of a minimally-viable JSON file:
  ```json
  {}
  ```
  or:
  ```json
  []
  ```
  However, minimally-viable structure is necessary only for files with unusual
  file-name extensions.  When the file-name extension is one of yaml, yml, or
  json (case-insensitive), the file can be completely empty and still result in
  a YAML or JSON data structure.
* The `yaml-set` command-line tool now accepts empty-String values.
* The `yaml-merge` command-line tool now permits overwriting one of its input
  files as long as `--overwrite` is used instead of `--output`; these are
  mutually-exclusive options.  To help users protect against accidental change,
  a new `--backup` flag will cause the to-be-overwritten file to be renamed
  with a ".bak" file-name extension.  A pre-existing backup file with the same
  name will be unceremoniously replaced.
* The `yaml-set` command-line tool now accepts an arbitrary set of characters
  from which to derive `--random` values via a new `--random-from` argument.
  This is especially useful when you need to limit or expand the characters
  used and when you wish to favor some characters more than others (simply
  repeat the favored characters more than other characters in the argument
  value but do so under caution because doing so reduces randomness).
* The `yaml-set` command-line tool now accepts documents from STDIN, causing it
  to write the resulting changes to STDOUT.  This enables `yaml-set` to operate
  as a stream editor, like `yaml-get` and `yaml-merge`.
* The `yaml-paths` command-line tool now accepts documents from STDIN.  It also
  now accepts multi-document YAML and JSON as file or STDIN input.  Because it
  is impossible to determine whether a file or stream contains multi-document
  data without reading through the entire file more than once, output now always
  displays the file-name (or STDIN) and -- new -- the document-index in which
  matches were found.  As before, users can turn off file-name display by
  setting --nofile|-F.  In previous, single-document versions, the file-name
  display was automatically muted when there was only one YAML_FILE to process.

Bug Fixes:
* Collectors were breaking search nodes with Regular Expressions, making it
  impossible for collected searches to return expected matches.
* Fixed the Known Issue which was logged at version 2.4.0; setting values which
  override aliased key-value pairs now correctly adds the new key-value pair to
  the DOM.
* When the left-most document was JSON, yaml-merge and yaml-set would both
  improperly write out a YAML document start mark (---) and then a hybrid
  JSON/YAML result rather than valid JSON.
* The yaml-merge command would "explode" LHS Anchored Hashes wherever they were
  aliased when the RHS document modified the same Hash into which the alias was
  used.
* Setting a Python-style Boolean value via `yaml-set` (True or False) without
  setting --format=boolean would cause an error because ruamel.yaml was
  expecting an integer, instead.  It is no longer necessary to set --format in
  this case.  However, --format=boolean can still be useful to convert more
  "Boolean like" values into true|false, like on, off, yes, no, true, false,
  True, False, 1, 0.

Non-Breaking API Changes:
* The various protected _get_* methods of Processor were changed to reduce the
  number of positional parameters while also allowing for new special-use
  parameters for future changes.  The formerly optional positional `parent` and
  `parentref` parameters are now optional keyword arguments by the same names.
  Because these were all protected methods and the affected parameters were
  optional anyway, this is not deemed a breaking change; no one should have
  been directly calling them.
* The get_yaml_editor function now supports several keyword arguments which
  provide for some customization of the returned ruamel.yaml.YAML instance.
  See its documentation for details.  This is a non-breaking change as the
  defaults for each new keyword argument set the behavior identical to what it
  was before this change.
* The get_yaml_data function now returns False rather than None when there is
  an issue attempting to load data.  This is because an empty-but-viable
  document correctly returns None but there is no valid YAML or JSON document
  which can be comprised only of a Scalar Boolean.  This is a non-breaking
  change because None and False are equivalent for code like:
  ```python
  data = get_yaml_data(get_yaml_editor(), ConsoleLogger(), "file.yaml")
  if not data:
    print("No data")
  ```
  However, you can now differentiate between "No data" and "Invalid document"
  like so:
  ```python
  data = get_yaml_data(get_yaml_editor(), ConsoleLogger(), "file.yaml")
  if data is None:
    print("No data")
  elif not data and isinstance(data, bool):
    print("Invalid document")
  else:
    print("Got a non-empty document")
  ```
* The ConsolePrinter's debug method now prints vastly more detail and allows
  for customization of the output.  Read its documentation for details.

From this release forward, the version reported by all command-line tools is
synchronized with the version of the overall yamlpath installation.

2.4.3:
Bug Fixes:
* Array-of-Hashes were not being detected for the purpose of applying merge
  rules defined via the INI-style configuration file.
* Array-of-Hashes identity key inference was looking first to the LHS document.
  This was backwards for an RHS-to-LHS merge and has been corrected.

The yaml-merge command now reports version 0.0.4 to reflect these changes.

2.4.2:
Enhancements:
* In the INI file's [rules] section, different merge rules can now be applied
  to specific parts -- no matter how deeply nested -- of the same Hash
  structure.

Bug Fixes:
* The 3rd-party Python INI file parser had no way of differentiating between
  the key and value of a YAML Path entry containing an = sign in its key, like
  "/path[.=name]/key = left".  This update reconstitutes such lines and
  correctly parses an affected YAML Path from the merge rule.

The yaml-merge command now reports version 0.0.3 to reflect these changes.

2.4.1:
Bug Fixes:
* The yaml-merge tool (and underlying Merger class) incorrectly assigned "None"
  Anchors to all floating-point numbers.  This prevented all merging when both
  the LHS and RHS documents contained at least one floating-point number, each.
  The yaml-merge command now reports version 0.0.2 to reflect this change.

2.4.0:
Enhancements:
* Added new reference command-line tool:  yaml-merge.  This is a very complex
  tool, so a comprehensive treatise will be added to the project Wiki to
  explore its capabilities.  Along with those of its component classes, its
  unit tests also provide many examples of the same.
* YAMLPath instances now support arbitrary changes to separator.
* YAMLPath instances now support equality testing (against the stored path),
  immune to differences in separator.
* The get_yaml_data function now supports "-" as a source file.  This is
  interpreted as a read from STDIN.
* Due to the change to the get_yaml_data function, the yaml-get reference
  command-line tool now supports retrieving nodes from YAML/Compatible data
  passed to it via STDIN when its YAML_FILE argument is set to -.  The new
  yaml-merge reference command-line tool also reads from STDIN when one of its
  YAML_FILE input arguments is -.  No other reference command-line tools
  support this change at this time.

Known Issues:
1. Neither yaml-set nor yaml-merge will add override keys to a Hash which uses
   the YAML merge operator (<<:) and which does not already have a matching
   override key.  This issue has existed for a very long time but was only
   discovered during preparation for this release.  This will be logged and
   tracked as a Known Issue for this release -- to be fixed at another time --
   because no one (not even myself) has yet encountered/reported this issue, it
   is non-trivial to fix, and it is an edge-case.  Here is an example of this
   issue:

   For ex.yaml:
   ---
   anchored_hash: &its_anchor
     ah_key: Base value
   merging_hash:
     <<: *its_anchor
     mh_key: Implementation value

   ... both of these commands:
   `yaml-set --change=/merging_hash/ah_key --value='Override value' ex.yaml`
   `echo 'Override value' | yaml-merge -m /merging_hash/ah_key ex.yaml -`

   ... will fail to affect the expected change.  The expectation would be:
   ---
   anchored_hash: &its_anchor
     ah_key: Base value
   merging_hash:
     <<: *its_anchor
     mh_key: Implementation value
     ah_key: Override value

   ... but the actual result is (without any indication of an error):
   ---
   anchored_hash: &its_anchor
     ah_key: Base value
   merging_hash:
     <<: *its_anchor
     mh_key: Implementation value

2.3.7:
Bug Fixes:
* Setting negative floats could cause the leading "-" symbol to be replaced
  with an unexpcted "0" when specifying a float format, or crash when using
  the default format.

2.3.6:
Bug Fixes:
* When using yaml-set with --format=folded and --eyamlcrypt, the encrypted
  value was being mistakenly appended with a spurious newline character at its
  end.  Note that this affected only Puppet's Hiera lookup and not EYAML
  itself; on the command-line, the eyaml command would not show the extra
  newline character.  The yaml-get command was also not affected, making it
  very difficult to set up a unit-test for this case.

2.3.5:
Bug Fixes:
* Certain YAML constructs trigger AssertionErrors in ruamel.yaml during YAML
  data writes.  This was causing yaml-set to generate empty files.  Until
  https://sourceforge.net/p/ruamel-yaml/tickets/351/ is fixed, this patch
  will revert the file contents to mitigate data loss under these conditions.
  A specific test has been created to detect when the upstream issue is fixed.

2.3.4:
Bug Fixes:
* Minor security patch:  Python already makes non-shell subprocess calls safe
  (mitigating shell command injection).  This patch makes that already-present
  protection explicit rather than implicit.

2.3.3:
Bug Fixes:
* Subtraction Collector math had no effect when the RHS was a list of scalar
  values (because LHS was a list of NodeCoords, so comparison was always
  false).  Also reduced O(3N) to O(2N) during Collector subtraction.

Enhancements:
* The console logger's debug method now includes the type of each element in a
  list while it is being dumped.

2.3.2:
Bug Fixes:
* Subtraction Collector math crashed when the RHS result was non-iterable.

2.3.1:
Bug Fixes:
* Under certain conditions, some YAML changes were affecting unexpected nodes
  which had identical original values.
* YAMLValueFormats.DEFAULT was identifying all CLI-supplied values as String
  rather than their most-likely data-type.

API COMPATIBILITY WARNING:
Previous versions of the library returned only selected data nodes.  Now,
instead of data nodes, NodeCoords objects are returned.  This is necessary in
order to resolve Issue #44, which was caused by Python over-aggressively
optimizing memory, making non-String data nodes references to any other node
with the same value.  This made changing exactly one of those data nodes
impossible because all nodes with the same original value would change with it.
Now, the NodeCoords class carries DOM tracking data along with each data
node making precise node changes possible.  However, your queries will now
return this more complex additional data.  In order to evaluate just the data,
please refer to this before-and-after example:

BEFORE:
for node in processor.get_values(yaml_path):
    do_something_with(node)

AFTER:
for node_coordinate in processor.get_values(yaml_path):
    do_something_with(node_coordinate.node)

If you need to recursively remove DOM tracking data from the results, a new
utility function is available:  func.unwrap_node_coords(data).  Note however
that you need that tracking data in order to change data within the DOM.

This does not affect the output of the sample command-line utilities.

2.3.0:
Bug Fixes:
* The get_yaml_data helper function now contains ruamel.yaml errors/warnings
  without disrupting calling context handlers.

Enhancements:
* yaml-paths version 0.2.0 now has more detailed output control, trading
  --pathonly for --values, --nofile, --noexpression, and --noyamlpath.

2.2.0:
Bug Fixes:
* YAML construction errors are now caught and more cleanly reported by all
  command-line tools.

Enhancements:
* yaml-paths version 0.1.0 now has more specific flags, enabling:
  * more precise handling of anchors in YAML data, and
  * expanding parent node results to instead return all their child leaf nodes.

2.1.1:
Bug Fixes:
* yaml-paths was recursing into nodes for which the name had already matched,
  causing unnecessary search results.  Version 0.0.2 fixes this; when a node is
  matched by name, any children are ignored because they will have already been
  yielded as the parent node's value.

2.1.0:
Enhancements:
* Added a new yaml-paths command-line tool.  In short, it enables searching
  YAML/Compatible files, returning YAML Paths for any matches.  As an Alpha-
  grade tool, it is being released at version 0.0.1.  Feedback welcome!
* All command-line tools which accept --pathsep now accept symbolic separators
  rather than only names; so, --pathsep=/ is idental to --pathsep=fslash, etc.
  Minor changes were also made to all command-line tools to consolidate some
  repeat code.  Each has a version bump to reflect this minor refactoring
  effort.

2.0.2:
Bug Fixes:
* eyaml-rotate-keys was broken by the refactoring for 2.0.0.  eyaml-rotate-keys
  v1.0.2 restores functionality.

Enhancements:
* Command-line tools are now managed via pip as entry_points/console_scripts
  rather than external binaries.  This enables superior cross-platform
  compatibility as well as unit testing.  As such, all of the CLI tools have
  been updated pursuant to (generally trivial, excepting eyaml-rotate-keys)
  issues discovered during their newfound CI tests.

2.0.1:
Bug Fixes:
* yaml-set v1.0.4 lost track of EYAML block formatting between read and write,
  causing replacement values to use unexpected formatting.  This is fixed in
  yaml-set v.1.0.5.

2.0.0:
Enhancements:
* Added Collectors to YAML Path expressions.  These take the form of "(YAML
  Path)" -- parenthesis () are used to demarcate each Collector -- resulting in
  a list of zero or more matches for the sub-query.  Operators between
  Collectors include + and -, like "(...)+(...)", "(...)-(...)", and nested
  Collectors are possible, like "(...)-((...)+(...))".  Collectors may appear
  anywhere within the outer YAML Path, effectively setting the point within the
  data at which each Collector is rooted.
* A major code refactoring was undertaken to break YAMLPath out as its own class
  and improve code quality (per mypy and pylint).

Bug Fixes:
* yaml-set v1.0.4 now implies --mustexist when --saveto is set.  Otherwise,
  --saveto was trying to save nothing when --change (without --mustexist)
  pointed nowhere.

1.2.5:
Bug Fixes:
* yaml-set v1.0.3 no longer requires --privatekey unless decryption is requested
  via enabling --check.  As a side-effect, the script will also no longer ignore
  requests to set the same value as was already set.

1.2.4:
Bug Fixes:
* yaml-set v1.0.2 now preserves newlines for pre-folded EYAML values when saving
  the old encrypted value to another node.
* ruamel.yaml v0.15.96 is now the minimum acceptable version in order to adopt
  better round-trip editing.

1.2.3
Enhancements:
* Set minimum compatible versions of Python and ruamel.yaml in order to ensure
  users experience the expected behaviors.

1.2.2
Enhancements:
* Array element selection can now be specified by either the usual [#] notation
  or a bare integer.  Thus, the following are all identical:
  array[1]
  array.1
  /array/1

1.2.1
Enhancements:
* Some exception/error messages have been updated to print the entire original
  -- albeit parsed -- YAML Path in addition to the present segment under
  evaluation.

Bug Fixes:
* yaml-get version 1.0.2 now converts new-lines into "\n" character sequences
  when writing output so that multi-line values remain one-result-per-line.
* Use of escape symbols for unusual characters (where demarcation would usually
  be more intuitive) is now preserved.  Thus, these two search phrases are now
  identical:
    array[.%" can't "]
    array[.%\ can\'t\ ]
* The issue preventing some YAML Paths from being printable after parsing has
  been fixed.  Valid, parsed YAML Paths now correctly print into a re-parsable
  form even with weird sequences and escapes.  Note that superfluous whitespace
  and other symbols are still removed or escaped when the YAML Path is printed,
  so:
    term [ key == "Superfluous spaces aren\'t kept." ]
  correctly parses and prints as:
    term[key=Superfluous\ spaces\ aren\'t\ kept.]

1.2.0
Enhancements:
* A new search operator, :, now enables capturing slices of Arrays (by 0-based
  element number) and Hashes (by alphanumeric key-name).  This looks like:
  "some::array[2:15]" or "some::hash[beta:gamma]".
* yaml-get now returns JSON instead of "pretty Python" data objects when the
  search returns complex data types (Arrays and Hashes).  This change makes the
  result more portable to non-Python consumers and ensures the result will be
  one per line.
* The separator used for identifying Hash sub-keys can now be customized.  If
  you prefer your paths to look like "/hash/sub/key" rather than "hash.sub.key",
  you can now have it your way.  For now, only . and / are allowed.  The
  separator can be either strictly specified or automatically inferred by
  whether the first character of a given YAML Path is /.  Command-line tools
  like yaml-get and yaml-set have a new --pathsep argument for this; the default
  is "auto" and can be set to "fslash" (/) or "dot" (.).

Bug Fixes:
* EYAML on Windows now works when a batch file is used to wrap the Ruby `eyaml`
  command.

Known Issues:
* Escape symbols in YAML Paths parse correctly and will be properly processed,
  resulting in retriving or setting the expected data.  However, the parsed
  path cannot be stringified back to its original form (with escape symbols).
  This issue affects only logging/printing of the post-parsed path.  A unit test
  has been created to track this issue, but it is marked xfail until such time
  as someone is willing to tackle this (very) low priority issue.  Until then,
  developers should try to print the pre-parsed version of their paths rather
  than rely exclusively on Parser.str_path().  Further, don't do this:
    1. Accept or take a string path that has escaped characters.
    2. Parse that path.
    3. Stringify the parsed path.
    4. Parse the stringified, parsed path.  This is silly, anyway because you
       already have the first (good) parsed result at step 2.
    5. Try to use this parsed-stringified-parsed path result for anything.
       Instead, only use the first parsed result that you got at step 2.

1.1.2
Bug fixes:
* When the YAML Path is fully quoted -- a known side-effect of using Jenkins and
  trying to responsibly quote any part of an argument to a shell command -- the
  visual feedback failed to show the user that the parsed version of the YAML
  Path was (correctly) treated as one whole KEY.  While this is not what most
  users should expect, it is correct because YAML Path cannot safely make any
  assumptions as to whether the quoting was deliberate or unintentional.  Now,
  the stringified version of affected YAML Paths very clearly injects escape
  symbols for otherwise intentional special symbols, clearly alerting the user
  that a probable issue is afoot.
* When instructed to `--save` old values, the yaml-set binary was saving only
  decrypted versions of the original values.  It now preserves the original
  encrypted form while still performing other requested or necessary tests
  against the decrypted value.

1.1.1
Bug fixes:
* The . search operand was limited to only Hash key-names; it now also enables
  searching Array elements.

1.1.0
Added support for Regular Expressions as a search mechanism against Hash keys
and values.  Also increased unit test coverage and fixed some bugs in that
effort.

1.0.0
Initial release.  All features are belived to be working as expected, backed by
comprehensive unit tests and my own in-production use of the bundled
command-line tools.  Of course, not all edge-cases can be predicted, so if you
manage to find a bug, please report it!  Feature requests are always welcome, as
well.  That said, Pull Requests are always the best way to contribute!<|MERGE_RESOLUTION|>--- conflicted
+++ resolved
@@ -1,10 +1,9 @@
-<<<<<<< HEAD
-3.8.1
+3.9.0
 Enhancements:
 * Upgraded ruamel.yaml to latest supported version.  Due to major refactoring
   being done to ruamel.yaml which makes forward- and reverse-compatibility
   uncertain, single-version pinning will be used until further notice.
-=======
+
 3.8.2
 Enhancements:
 * The MergerConfig class now accepts overrides for config values as "keys" and
@@ -27,7 +26,6 @@
   mergeat paths given to the yaml-merge tool with Array and Array-of-Hash data
   in the RHS document would cause an interminable loop that would max out CPU
   and eventually exhaust RAM.
->>>>>>> 1001a9e5
 
 3.8.0
 Enhancements:
