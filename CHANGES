<<<<<<< HEAD
3.7.0
Enhancements:
* Add a new Collector Math Operator:  & (intersection)
  As in set mathematics, this yields only elements of two collections which are
  common to both collections.  Unlike set mathematics, collections allow
  duplicate elements.
=======
3.6.9:
Enhancements:
* Partial support for updating bare Python dict and Python's native
  collections.OrderedDict data structures was removed in version 3.6.8 because
  compatible YAML/EYAML/JSON data never presented as these data types and if
  anyone ever attempted to update a key by reference in a dict or
  collections.OrderedDict, it would cause a Python stack dump due to neither
  supporting the required insert method, which is provided only by ruamel.yaml.
  This version not only restores this capability, but also solves the issue of
  missing support for the insert logic, where applicable.  It also adds support
  for the ruamel.yaml.compat.ordereddict type.  Thanks to
  https://github.com/tsinggggg for requesting this feature be added!

3.6.8
Bug Fixes:
* Changes to format and value of child nodes under Anchored Hashes (maps/dicts)
  caused unexpected expansion of the same key-value pair wherever a YAML Merge
  Key Aliased the affected Anchored Hash.  Thanks to
  https://github.com/hemnstill for finding and reporting this issue!

Enhancements:
* Support for Python 3.10 has been added, thanks to https://github.com/mechie!

3.6.7
Bug Fixes:
* Release 3.6.6 had a broken package; it was unexpectedly missing the required
  ruamel.yaml patch found in yamlpath.patches.timestamp.  Thanks to
  https://github.com/tsinggggg and https://github.com/kaniblu for reporting it!

3.6.6
Enhancements:
* Support ruamel.yaml up to version 0.17.21.

Bug Fixes:
* YAML timestamp values could not be created via yamlpath tools or its library,
  per http://yaml.org/type/timestamp.html.
  * CAUTION 1:  ruamel.yaml seems to force all timestamps to UTC while it loads
    YAML/JSON/Compatible data.  So, when the timestamp value contains time-zone
    data, it will be stripped off after it is applied to the timestamp value.
    The yamlpath library reverses this when emitting the affected values but if
    you attempt to load the timestamp values directly in the DOM, you'll end up
    with the UTC-converted value, stripped of any time-zone specification.  If
    you need the original, unmodified data as a time-zone aware
    datetime.datetime value, pass it through the helper method,
    Nodes.get_timestamp_with_tzinfo(data: AnchoredTimeStamp).
  * CAUTION 2:  In order to support timestamp parsing, this project now depends
    on the python-dateutil library.  Be sure to install it!
  Thanks again go to https://github.com/AndydeCleyre!
>>>>>>> fdbcc0e8

3.6.5
Bug Fixes:
* When using EYAML with block formatted values on Windows, the block formatting
  was broken when written to YAML, corrupting the YAML file.  Non-block
  formatted values were unaffected and this issue only affected Windows EYAML
  users.
* EYAML values were not being decrypted when the result appeared in a list.
* Boolean values were being unexpectedly output as base-10 representations of
  the binary values 1 (True) and 0 (False) when emitting to JSON after setting
  the Boolean.  This change also brings this project into compilance with
  https://peps.python.org/pep-0632/.  Many thanks to
  https://github.com/AndydeCleyre!

3.6.4
Enhancements:
* Support ruamel.yaml up to version 0.17.17.

Bug Fixes:
* Refactored single-star wildcard segment (*) handling to enable filtering
  matches when subsequent segments exist; this fixes Issue #154.

3.6.3
Bug Fixes:
* The eyaml-rotate-keys command-line tool failed to preserve block-style EYAML
  strings after key rotation.

3.6.2:
Bug Fixes:
* The eyaml-rotate-keys command-line tool would generate a stack-dump when the
  key for an encrypted value contained dots.  The underlying library for this
  tool now safely generates the internal YAMLPaths it uses.
* The default encoding when opening files is now set to utf-8 to support
  extended character sets on Windows.

3.6.1:
Enhancements:
* Enable verified support for ruamel.yaml up to version 0.17.10.

3.6.0:
Bug Fixes:
* Some peculiar data constructions could cause the ConsolePrinter to stack-dump
  when writing debug messages.
* A NotImplementedError stack-dump was generated whenever a YAML Path was
  evaluated when written improperly for Collector Math operations.  This
  specifically occurred when the RHS term was not demarcated with a parenthesis
  pair.  Now, a YAML Path parsing error is generated, indicating where the
  missing character must appear.
* Use of an Array Element index in square-bracket notation ([N]) within a
  sub-path -- such as in a Search Expression or Collector -- caused incorrect
  YAML Path parsing.  This usually manifested as a "not an integer index"
  error.
* Byte strings were causing stack-dumps during JSON serialization; they are now
  serialized as double-demarcated strings (a ' pair within a " pair) with a b
  prefix, like:  {"byte_value": "b'BYTEVAL'"}.
* Bare Anchor name references were treated as Hash key names when & was not the
  very first non-separator character of a YAML Path or immediately following a
  `[`.  So, /my_hash/&my_anchor was not working as expected.
* The Merger (and thus, the yaml-merge command-line tool) would only return the
  LHS document when neither LHS nor RHS documents were Hashes, no matter what
  the merge options were set to.  This did not affect content which was
  children of Hashes.

Enhancements:
* YAML Path parsing errors are now a little more specific, indicating at which
  character index the issue occurs.  API users who have been scanning error
  messages will need to update their code to accommodate the new text.
* Collector subtraction now handles Hash-of-Hashes and Array-of-Array results,
  which were not possible before.
* Array-of-Hash nodes can now be searched for the presence of a given key in
  its Hash elements using the . search operand, yielding matching elements (the
  entire Hash elements having the given key).  The difference can be
  illustrated by contrasting these now-equivalent YAML Paths (where "books"
  is an Array-of-Hashes; imagine only some Hash elements have an "isbn" key):
  1. `/books/*[.=isbn]` or `books.*[.=isbn]`
  2. `/books[.=isbn]/isbn` or `books[.=isbn].isbn`
  3. `/books/*[has_child(isbn)]/isbn` or `books.*[has_child(isbn)].isbn`
  4. `/books[has_child(isbn)]/isbn` or `books[has_child(isbn)].isbn`
  All four of those queries yield exactly the same data.  Note that example 2
  behaves like examples 3 and 4.  Examples 2-4 yield the entire matching Hash,
  not just the "isbn" value.  This enables access to other keys of the Hash
  without necessitating use of a `[parent()]` search keyword, which would be
  necessary for example 1 if you wanted to access any key other than "isbn"
  from the matches.
* YAML Merge Keys can now be accessed directly by Anchor name, yielding the
  entire original -- pre-merged -- reference Hash.  This has _very limited_
  utility.  Using this in isolation will only reveal the default values for any
  referenced keys, ignoring -- perhaps confusingly -- any local overrides.  It
  can however be helpful when reverse-engineering very complex merge
  arrangements.
* The yaml-merge command-line tool (and the underlying Merger class) now offer
  an option -- --preserve-lhs-comments (-l) -- that will attempt to preserve
  LHS document comments.  USE WITH CAUTION.  At present, comment handling
  during a merge is unwieldy, so some comments or new-line characters may
  appear to become divorced from nodes they should obviously be attached to.
  As such, the default behavior of the merge engine will continue to be removal
  of all comments.  At this time, RHS document comments will still be discarded
  during merge operations.  This will be revisited when ruamel.yaml refactors
  how YAML comments are handled.
* The yaml-merge command-line tool now offers a new option, --multi-doc-mode
  (-M), which accepts one of the following modes:
  * CONDENSE_ALL:  This is the default, which merges all multi-documents up
    into single documents during the merge.
  * MERGE_ACROSS:  Condense no multi-documents; rather, only merge documents
    "across" from right to left such that the first document in the RHS multi-
    document merges only into the first document in the LHS multi-document, the
    second across similarly, and so on.
  * MATRIX_MERGE:  Condense no multi-documents; rather, merge every RHS
    document in a multi-document RHS into every LHS document in a multi-
    document LHS.
* The [has_child(NAME)] Search Keyword now accepts an &NAME form of its first
  (only) parameter.  This switches the function to match against Anchor/Alias
  names, including YAML Merge Keys.
* YAML Merge Keys can now be deleted by their Anchor/Alias name via the
  yaml-set command-line tool and the underlying Processor class.
* YAML Merge Keys can now be created, offering run-time merging of
  same-document Hash data.  The yaml-set command-line tool offers a new option,
  --mergekey, which applies to --change targets the new YAML Merge Key, as long
  as each target is a Hash.
  WARNING:  As a consequence of adding this capability to the yaml-set command-
  line tool, it is no longer possible to implicitly alias scalar nodes by
  passing only the --change and --anchor parameters.  The operation must now be
  explicit by setting --aliasof or --mergekey along with --change and
  optionally with --anchor.
* The yaml-diff tool now supports multi-document sources.  Only one document of
  any multi-document source on each side of the LHS-RHS comparison can be
  selected for the operation (diffs are performed only between two documents).
  Such selection is made via two new options, --left-document-index|-L and
  --right-document-index|-R.  An error is emitted whenever a multi-document
  source is detected without an appropriate document index selection.
* YAML Unordered Sets -- https://yaml.org/type/set.html -- are now fully
  supported in YAML Paths, this project's API, and the reference command-line
  tools.  Because an Unordered Set is effectively a Hash (map/dict) where the
  entries are key-value pairs all having null (None) values, their entries are
  accessible only by their exact key.  While they look in YAML data like Arrays
  (sequences/lists) with a leading `?` rather than a `-`, they are not; their
  entries cannot be accessed by a numerical index because they are defined in
  the YAML specification as deliberately unordered.

API Changes:
* The common.nodes utility class now has a generally-useful static method which
  accepts any String data and safely converts it to its native Python data-type
  equivalent with special handling for case-insensitive Booleans via
  ast.literal_eval:  typed_value.
* The common.searches utility class now requires both terms to be of the same
  data-type for comparisons.  When they types materially differ -- int and
  float are treated as similar enough -- a String comparision is performed.
  This is how it has always been excepting that types were lazily coalesced in
  older versions; they are now converted before the comparison is considered.
* The NodeCoords wrapper now supports more utility properties and methods:
  * .unwrapped_node is the same output as calling
    NodeCoords.unwrap_node_coords(data) except it can be called directly upon
    instances of NodeCoords rather than as a static method call.  The static
    method is still available.
  * .deepest_node_coord returns whichever NodeCoord instance is most deeply
    wrapped by an instance of NodeCoords.  Such wrapping comes from nesting
    Collectors.  This method simplfies getting to the original data element(s).
  * .wraps_a(Type) indicates whether the deepest wrapped data element is of a
    given data-type.

3.5.0:
Bug Fixes:
* Search expressions against Boolean values, [key=True] and [key=False], were
  impossible.  Now, they are working and are not case-sensitive, so [key=True],
  [key=true], [key=TRUE], and such all work as expected.
* When null values were present, Deep Traversal (**) segments would always
  return every node with a null value even when they would not match filter
  conditions after the ** segment.  When mustexist=False, this would also cause
  a YAMLPathException.
* Descendent searches were considering only the first child of the search
  ancestor.  Now, ANY matching descendent node will correctly yield the
  ancestor.
* Some Python-generated complex data types were escaping JSONification,
  leading to unexpected stack-dumps when writing out JSON data for data types
  like date and datetime.

Enhancements:
* An entirely new segment type has been added to YAML Path and is now supported
  by the library and reference implementation command-line tools:  Keyword
  Searches.  Similar to programming language keywords, these reserved Keywords
  work much like functions, accepting parameters and performing algorythmic
  operations or returning data not otherwise accessible to other YAML Path
  segment types.  These new capabilities -- explored on the project Wiki --
  include:
  * [has_child(NAME)]
  * [name()]
  * [max(NAME)]
  * [min(NAME)]
  * [parent([STEPS])]
* When stringified, YAML Paths with a solitary * wildcard segment were printed
  using their internal RegEx variant, [.=~/.*/].  They are now printed as they
  are entered, using a solitary *.  As a consequence, any deliberate RegEx of
  [.=~/.*/] is also printed as its equivalent solitary *.
* The yaml-paths command now allows printing YAML Paths without protective
  escape symbols via a new --noescape option.  While this makes the output more
  human-friendly, the unescaped paths will not be suitable for use as YAML Path
  input to other YAML Path processors where special symbols require escaping.
* [API] The NodeCoords class now tracks ancestry and the last YAML Path segment
  responsible for triggering its generation.  The ancestry stack --
  List[AncestryEntry] -- was necessary to support the [parent()] Search
  Keyword.  The responsible YAML Path segment tracking was necessary to enable
  Hash/map/dict key renaming via the [name()] Search Keyword.  These optional
  attributes may be set when the NodeCoords is generated.
* [API] YAMLPath instances now have a pop() method.  This mutates the YAMLPath
  by popping off its last segment, returning that segment.

3.4.1:
Bug Fixes:
* yaml-set (and the underlying Processor class) were unable to change nodes
  having a null (None) value to anything else.  This changes how null/None
  values are handled by the Processor during node retrieval; they are no longer
  discarded, so you will receive None as the data of any retrieved NodeCoords
  for appropriate null/None leaf nodes.

Enhancements:
* Python 3.9 is now supported (because common testing tools finally work with
  Python 3.9).
* The node deletion capability of the yaml-set command is now part of the
  library.  See Processor::delete_nodes(...) and
  Processor::delete_gathered_nodes(...) for details.
* The node aliasing capability of the yaml-set command is now part of the
  library.  See Processor::alias_nodes(...) and
  Processor::alias_gathered_nodes(...) for details.
* The node tagging capability of the yaml-set command is now part of the
  library.  See Processor::tag_nodes(...) and
  Processor::tag_gathered_nodes(...) for details.
* The library now supports loading YAML from String rather than only from file.
  Simply pass a new `literal=True` keyword parameter to
  Parsers::get_yaml_data(...) or Parsers::get_yaml_multidoc_data(...) to
  indicate that `source` is literal serialized (String) YAML data rather than a
  file-spec.  This mode is implied when reading from STDIN (source is "-").
* The emitter_write_folded_fix.py patch file for ruamel.yaml has been removed
  in favor of an author-supplied solution to the problem --
  https://sourceforge.net/p/ruamel-yaml/tickets/383/ -- for which the patch was
  originally written.

Known Issues:
* ruamel.yaml version 0.17.x is a major refactoring effort by the project's
  owner.  As such, only select versions will be marked as compatible with
  yamlpath.  Such marking occurs in this project's dependencies list via the
  setup.py file.  This is necessary because I use yamlpath in production
  environments where stability is paramount; I need the freedom to update
  yamlpath at-will without incurring any unexpected failures due to
  incompatible ruamel.yaml changes.  I will try to test some -- but not all --
  ruamel.yaml releases from time to time and update yamlpath dependency
  compatibilities accordingly.
* ruamel.yaml version 0.17.4 somewhat resolves a previously reported issue --
  https://sourceforge.net/p/ruamel-yaml/tickets/351/ -- wherein certain
  arrangements of comments or new-lines within YAML files near aliased hash
  keys would cause a total loss of data when the stream was written to file.
  Now, the data is no longer entirely lost.  However, the preceding comment or
  new-line is deleted when the stream is written to file.  This is deemed to be
  an acceptable compromise, for now, because the alternative is to either lose
  the entire document or lose all attempted changes to the affected document.
  Until the issue is properly fixed, an XFAIL test will continue to be in the
  yamlpath unit test suite.

3.4.0:
Bug Fixes:
* For the yaml-diff command-line tool, custom identity keys for specific
  records in AoHs of the RHS document were not being considered for comparison.
  Any identity key set for the whole AoH was being applied to every record in
  the set.

Enhancements:
* The yaml-get command-line tool -- and the underlying Processor::get_nodes
  method -- now retrives nodes with `null` values.  Non-JSON null results from
  yaml-get are printed using the ASCII NULL control-character (Hexadecimal 00)
  wherever encountered.  While most terminals and shells won't visibly print
  this character, it is there and can be picked up by downstream parsers of
  STDOUT.  When the output is rendered as JSON, the unquoted "null" identifier
  is used.
* The yaml-set command-line tool now enables assigning null values using a new
  --null|-N input option.
* The yaml-set command-line tool now supports assigning YAML Aliases to target
  --change|-g nodes, referencing any other node via --aliasof|-A whether it is
  already Anchored, or not.  Should the Anchor not already exist, a unique name
  will be automatically assigned.  This automatic name can controlled via
  --anchor|-H.  Setting --change|-g and --aliasof|-A to the same node along
  with a new --anchor|-H explicitly renames an existing Anchor and its Aliases.
  The same is implicitly possible by specifying --change|-g and --anchor|-H
  without --aliasof|-A.  Using these against non-YAML files merely duplicates
  the target value to the indicated --change|-g nodes.
* With a new --tag|-T auxilliary option, the yaml-set command-line tool now
  supports assigning custom YAML tags (data-type specifiers) to nodes created
  or updated during the operation.
* The yaml-merge and yaml-diff command-line tools now also handle YAML tags.
* The single-star wildcard segment translation was changed from [.!=""] to
  [.=~/.*/] which enables it to match any key or value (including empty-string
  and null).

API Changes:
* The yamlpath.func library is too big and some very useful general code has
  become attached to special-purpose classes.  As such, it's time for
  refactoring before this becomes untennable.  New, better-organized static
  classes were created under a new yamlpath.common namespace.  Since this
  would be destructive to other Python code which depends on the old
  organization, this is a heads-up.  Your existing code will continue to work
  without any changes, but only until 4.x (which is not yet planned).  Until
  then, you must update your own code to use the new static classes for the
  following functions and methods so as to avoid fatal errors down the road:
  - yamlpath.func.append_list_element
    -> yamlpath.common.Nodes.append_list_element

  - yamlpath.func.build_next_node
    -> yamlpath.common.Nodes.build_next_node

  - yamlpath.func.clone_node
    -> yamlpath.common.Nodes.clone_node

  - yamlpath.func.create_searchterms_from_pathattributes
    -> yamlpath.common.Searches.create_searchterms_from_pathattributes

  - yamlpath.func.ensure_escaped
    -> yamlpath.YAMLPath.ensure_escaped

  - yamlpath.func.escape_path_section
    -> yamlpath.YAMLPath.escape_path_section

  - yamlpath.func.get_node_anchor
    -> yamlpath.common.Anchors.get_node_anchor

  - yamlpath.func.get_yaml_data
    -> yamlpath.common.Parsers.get_yaml_data

  - yamlpath.func.get_yaml_editor
    -> yamlpath.common.Parsers.get_yaml_editor

  - yamlpath.func.get_yaml_multidoc_data
    -> yamlpath.common.Parsers.get_yaml_multidoc_data

  - yamlpath.func.make_float_node
    -> yamlpath.common.Nodes.make_float_node

  - yamlpath.func.make_new_node
    -> yamlpath.common.Nodes.make_new_node

  - yamlpath.func.search_anchor
    -> yamlpath.common.Searches.search_anchor

  - yamlpath.func.search_matches
    -> yamlpath.common.Searches.search_matches

  - yamlpath.func.stringify_dates
    -> yamlpath.common.Parsers.stringify_dates
    NOTE that this method is deprecated and will be eliminated in favor of
    using its more comprehensive replacement,
    yamlpath.common.Parsers.jsonify_yaml_data

  - yamlpath.func.unwrap_node_coords
    -> yamlpath.wrappers.nodecoords.NodeCoords.unwrap_node_coords

  - yamlpath.func.wrap_type
    -> yamlpath.common.Nodes.wrap_type

  - yamlpath.merger.Merger.combine_merge_anchors
    -> yamlpath.common.Anchors.combine_merge_anchors

  - yamlpath.merger.Merger.delete_all_comments
    -> yamlpath.common.Anchors.delete_all_comments

  - yamlpath.merger.Merger.rename_anchor
    -> yamlpath.common.Anchors.rename_anchor

  - yamlpath.merger.Merger.replace_anchor
    -> yamlpath.common.Anchors.replace_anchor

  - yamlpath.merger.Merger.scan_for_anchors
    -> yamlpath.common.Anchors.scan_for_anchors

  - yamlpath.merger.Merger.set_flow_style
    -> yamlpath.common.Anchors.set_flow_style

  Until you update your code, a deprecation warning will be printed to STDERR
  every time the yamlpath.func file is imported and the first time one of the
  relocated Merger static methods is called.  To be rid of the message, update
  your code to use the new sources of the deprecated functions/methods and
  remove every import of and from yamlpath.func.

3.3.0:
Bug Fixes:
* It was impossible to install yamlpath 3.x without first installing
  ruamel.yaml via pip for Python 3.x.  Not only has this been fixed but
  explicit tests have been created to ensure this never happens again.

Enhancements:
* A new command-line tool, yaml-diff, now compares exactly two
  YAML/JSON/Compatible documents, producing a GNU diff-like report of any
  differences in the data they present to parsers.  Along with diff's "a"
  (added), "c" (changed), and "d" (deleted) report entries, affected YAML Paths
  are printed in lieu of line numbers.  Further, a report entry of "s" (same)
  is available and can be enabled via command-line options.  This tool also
  features optional special handling of Arrays and Arrays-of-Hashes, which can
  be configured as CLI options or via an INI file for distinct settings per
  YAML Path.  See --help or the Wiki for more detail.

API Changes:
* NodeCoords now employ a new `path` attribute.  This is an optional parameter
  which is assigned during construction to later report the translated origin
  YAML Path; this is where the node was found or created within the DOM.  Note
  that Collector segments work against virtual DOMs, so the YAML Path of an
  outer Collector will be virtual, relative to its parent at construction; when
  nested, this will be a bare list index.  Any NodeCoords in the virtual
  container which point to real nodes in the DOM will have their own concrete
  YAML Paths.
* YAMLPath instances now support nonmutating addition of individual segments
  via the + operator.  Whereas the append() method mutates the YAMLPath being
  acted upon, + creates a new YAMLPath that is the original plus the new
  segment.  In both cases, the orignal YAMLPath's seperator is retained during
  both operations.  As with .append(), new segments added via + must also be
  properly escaped -- typically via path.escape_path_section -- before being
  added.

3.2.0:
Enhancements:
* Expanded YAML Path Search Expressions such that the OPERAND of a Search
  Expression may be a sub-YAML Path.  This enables searching descendent nodes
  -- without moving the document pointer -- to yield ancestors with matching
  descendants.  This has more utility when searching against Arrays-of-Hashes.

Bug Fixes:
* Date values in YAML could not be written to JSON streams; the JSON renderer
  would generate an incompatibility error.  Now, dates are written as Strings
  to JSON.  This affected: yaml-get, yaml-set (in stream mode), yaml-merge, and
  yaml-paths.

3.1.0:
Enhancements:
* yaml-set can now delete nodes when using --delete rather than other input
  arguments.
* A new command-line tool has been created, yaml-validate, which validates
  YAML/JSON/compatible single- and multi-documents (files or STDIN).

Bug Fixes:
* The yaml-merge command-line tool wasn't allowing Scalar values supplied via
  STDIN -- with no structure, just bare Scalar values -- to be appended to
  exising Array data structures; rather, it was wholly overwriting the
  destination, deleting all pre-exisiting elements.
* The yaml-merge command-line tool wasn't accepting empty-strings as STDIN
  documents; it was reporting a document-read error, instead.  This turns out
  to be useful when you want to use yaml-merge instead of yaml-set to
  deliberately write an empty-string value at some --mergeat location within
  the LHS document.
* The yaml-merge command would not accept any variation of "false" as a Scalar
  value input; it was instead reporting a document-read error.  This turns out
  to be useful when using yaml-merge as if it were yaml-set to write a false
  Boolean value to the LHS document at some --mergeat location.

API Changes:
* The func.get_yaml_data and func.get_yaml_multidoc_data functions now
  return/yield tuples.  The first field is the desired yaml_data (can be None
  for empty documents) and the second field is a Boolean which indicates True
  when the document loaded with no errors or False when an error occurred.
  This is necessary in order to accept a bare "false" Scalar value as a
  STDIN-supplied document.

3.0.0:
Enhancements:
* Added a new YAML Path Segment Type:  *
  This is identical to a Search segment where the search term is `[.!=""]`.
  This translates to "match every Hash key for which its name is not empty and
  every Array element which is not empty".  This operator also vertically
  expands results from Collectors, effectively breaking them out from an Array-
  per-line to one-Scalar-per-line.  If you place this inside a Collector, the
  results will still be collected into an Array.
* The * character now also serves as a wildcard character for key-names, Hash
  values, and Array value comparisons, converting the segment to a Search.  For
  example, a YAML Path like `abc.d*` becomes `abc[.^d]`, `abc.*f` becomes
  `abc[.$f]`, and `abc.*e*` becomes `abc[.=~/^.*e.*$/]`, and so on.
* Added a new YAML Path Segment Type:  **
  This new type is a "Traversal" segment which causes YAML Path operations to
  deeply traverse the document from that point.  When there are no further
  segments in the YAML Path, every leaf node (Scalar value) is matched.  When
  the YAML Path has at least one further segment, it (and all further segments)
  must match subsequent nodes (anywhere deeper than that point in the document)
  or none are matched.  Results can be collected.
* The yaml-merge and yaml-get command-line tools now treat the - pseudo-file as
  implicit when NOT specified AND the session is non-TTY.  This can be blocked
  with --nostdin|-S.  This enables, for example, piping into these commands
  without being forced to specify the - pseudo-file as an argument to them.
* The yaml-merge command now enables users to force the merged document to be
  written out as YAML or JSON via a new --document-format (-D) command-line
  argument.  When unset, the format will be based on the file-name extension of
  the --output file when provided, or (last-resort) that of the first document
  (AUTO).
* The yaml-merge command now accepts multi-document YAML files, created when
  the YAML standard-specified End-of-Document, Start-of-Document marker pair
  (...<EOL> followed by ---<EOL>) is present, like:
  ```yaml
  ---
  document: 1
  ...
  ---
  document: 2
  ```
* The yaml-merge command now accepts multi-document JSON files, created when
  there are multiple root-level entities, like:
  ```json
  {"document": 1}
  {"document": 2}
  ```
* Because any document to yaml-merge can be a multi-document, it no longer
  requires at least 2 YAML_FILEs be supplied on the command-line.  If users
  pass only a single file or stream that is not a multi-document file, its
  content will merely be written out without any merging into it.  This can be
  useful for trivially converting any file from YAML to JSON or JSON to YAML,
  like `yaml-merge --document-format=json file.yaml` or
  `yaml-merge --document-format=yaml file.json`.
* The `yaml-set` command-line tool can now write changes to empty or minimally-
  viable files, enabling users to build up new data files from scratch.  The
  file must already exist, even if completely empty.  A non-empty, minimally-
  viable file depends on document type.  For example:
  A minimally-viable YAML file:
  ```yaml
  ---
  # The triple-dash is required.
  ```
  Two versions of a minimally-viable JSON file:
  ```json
  {}
  ```
  or:
  ```json
  []
  ```
  However, minimally-viable structure is necessary only for files with unusual
  file-name extensions.  When the file-name extension is one of yaml, yml, or
  json (case-insensitive), the file can be completely empty and still result in
  a YAML or JSON data structure.
* The `yaml-set` command-line tool now accepts empty-String values.
* The `yaml-merge` command-line tool now permits overwriting one of its input
  files as long as `--overwrite` is used instead of `--output`; these are
  mutually-exclusive options.  To help users protect against accidental change,
  a new `--backup` flag will cause the to-be-overwritten file to be renamed
  with a ".bak" file-name extension.  A pre-existing backup file with the same
  name will be unceremoniously replaced.
* The `yaml-set` command-line tool now accepts an arbitrary set of characters
  from which to derive `--random` values via a new `--random-from` argument.
  This is especially useful when you need to limit or expand the characters
  used and when you wish to favor some characters more than others (simply
  repeat the favored characters more than other characters in the argument
  value but do so under caution because doing so reduces randomness).
* The `yaml-set` command-line tool now accepts documents from STDIN, causing it
  to write the resulting changes to STDOUT.  This enables `yaml-set` to operate
  as a stream editor, like `yaml-get` and `yaml-merge`.
* The `yaml-paths` command-line tool now accepts documents from STDIN.  It also
  now accepts multi-document YAML and JSON as file or STDIN input.  Because it
  is impossible to determine whether a file or stream contains multi-document
  data without reading through the entire file more than once, output now always
  displays the file-name (or STDIN) and -- new -- the document-index in which
  matches were found.  As before, users can turn off file-name display by
  setting --nofile|-F.  In previous, single-document versions, the file-name
  display was automatically muted when there was only one YAML_FILE to process.

Bug Fixes:
* Collectors were breaking search nodes with Regular Expressions, making it
  impossible for collected searches to return expected matches.
* Fixed the Known Issue which was logged at version 2.4.0; setting values which
  override aliased key-value pairs now correctly adds the new key-value pair to
  the DOM.
* When the left-most document was JSON, yaml-merge and yaml-set would both
  improperly write out a YAML document start mark (---) and then a hybrid
  JSON/YAML result rather than valid JSON.
* The yaml-merge command would "explode" LHS Anchored Hashes wherever they were
  aliased when the RHS document modified the same Hash into which the alias was
  used.
* Setting a Python-style Boolean value via `yaml-set` (True or False) without
  setting --format=boolean would cause an error because ruamel.yaml was
  expecting an integer, instead.  It is no longer necessary to set --format in
  this case.  However, --format=boolean can still be useful to convert more
  "Boolean like" values into true|false, like on, off, yes, no, true, false,
  True, False, 1, 0.

Non-Breaking API Changes:
* The various protected _get_* methods of Processor were changed to reduce the
  number of positional parameters while also allowing for new special-use
  parameters for future changes.  The formerly optional positional `parent` and
  `parentref` parameters are now optional keyword arguments by the same names.
  Because these were all protected methods and the affected parameters were
  optional anyway, this is not deemed a breaking change; no one should have
  been directly calling them.
* The get_yaml_editor function now supports several keyword arguments which
  provide for some customization of the returned ruamel.yaml.YAML instance.
  See its documentation for details.  This is a non-breaking change as the
  defaults for each new keyword argument set the behavior identical to what it
  was before this change.
* The get_yaml_data function now returns False rather than None when there is
  an issue attempting to load data.  This is because an empty-but-viable
  document correctly returns None but there is no valid YAML or JSON document
  which can be comprised only of a Scalar Boolean.  This is a non-breaking
  change because None and False are equivalent for code like:
  ```python
  data = get_yaml_data(get_yaml_editor(), ConsoleLogger(), "file.yaml")
  if not data:
    print("No data")
  ```
  However, you can now differentiate between "No data" and "Invalid document"
  like so:
  ```python
  data = get_yaml_data(get_yaml_editor(), ConsoleLogger(), "file.yaml")
  if data is None:
    print("No data")
  elif not data and isinstance(data, bool):
    print("Invalid document")
  else:
    print("Got a non-empty document")
  ```
* The ConsolePrinter's debug method now prints vastly more detail and allows
  for customization of the output.  Read its documentation for details.

From this release forward, the version reported by all command-line tools is
synchronized with the version of the overall yamlpath installation.

2.4.3:
Bug Fixes:
* Array-of-Hashes were not being detected for the purpose of applying merge
  rules defined via the INI-style configuration file.
* Array-of-Hashes identity key inference was looking first to the LHS document.
  This was backwards for an RHS-to-LHS merge and has been corrected.

The yaml-merge command now reports version 0.0.4 to reflect these changes.

2.4.2:
Enhancements:
* In the INI file's [rules] section, different merge rules can now be applied
  to specific parts -- no matter how deeply nested -- of the same Hash
  structure.

Bug Fixes:
* The 3rd-party Python INI file parser had no way of differentiating between
  the key and value of a YAML Path entry containing an = sign in its key, like
  "/path[.=name]/key = left".  This update reconstitutes such lines and
  correctly parses an affected YAML Path from the merge rule.

The yaml-merge command now reports version 0.0.3 to reflect these changes.

2.4.1:
Bug Fixes:
* The yaml-merge tool (and underlying Merger class) incorrectly assigned "None"
  Anchors to all floating-point numbers.  This prevented all merging when both
  the LHS and RHS documents contained at least one floating-point number, each.
  The yaml-merge command now reports version 0.0.2 to reflect this change.

2.4.0:
Enhancements:
* Added new reference command-line tool:  yaml-merge.  This is a very complex
  tool, so a comprehensive treatise will be added to the project Wiki to
  explore its capabilities.  Along with those of its component classes, its
  unit tests also provide many examples of the same.
* YAMLPath instances now support arbitrary changes to seperator.
* YAMLPath instances now support equality testing (against the stored path),
  immune to differences in seperator.
* The get_yaml_data function now supports "-" as a source file.  This is
  interpreted as a read from STDIN.
* Due to the change to the get_yaml_data function, the yaml-get reference
  command-line tool now supports retrieving nodes from YAML/Compatible data
  passed to it via STDIN when its YAML_FILE argument is set to -.  The new
  yaml-merge reference command-line tool also reads from STDIN when one of its
  YAML_FILE input arguments is -.  No other reference command-line tools
  support this change at this time.

Known Issues:
1. Neither yaml-set nor yaml-merge will add override keys to a Hash which uses
   the YAML merge operator (<<:) and which does not already have a matching
   override key.  This issue has existed for a very long time but was only
   discovered during preparation for this release.  This will be logged and
   tracked as a Known Issue for this release -- to be fixed at another time --
   because no one (not even myself) has yet encountered/reported this issue, it
   is non-trivial to fix, and it is an edge-case.  Here is an example of this
   issue:

   For ex.yaml:
   ---
   anchored_hash: &its_anchor
     ah_key: Base value
   merging_hash:
     <<: *its_anchor
     mh_key: Implementation value

   ... both of these commands:
   `yaml-set --change=/merging_hash/ah_key --value='Override value' ex.yaml`
   `echo 'Override value' | yaml-merge -m /merging_hash/ah_key ex.yaml -`

   ... will fail to affect the expected change.  The expectation would be:
   ---
   anchored_hash: &its_anchor
     ah_key: Base value
   merging_hash:
     <<: *its_anchor
     mh_key: Implementation value
     ah_key: Override value

   ... but the actual result is (without any indication of an error):
   ---
   anchored_hash: &its_anchor
     ah_key: Base value
   merging_hash:
     <<: *its_anchor
     mh_key: Implementation value

2.3.7:
Bug Fixes:
* Setting negative floats could cause the leading "-" symbol to be replaced
  with an unexpcted "0" when specifying a float format, or crash when using
  the default format.

2.3.6:
Bug Fixes:
* When using yaml-set with --format=folded and --eyamlcrypt, the encrypted
  value was being mistakenly appended with a spurious newline character at its
  end.  Note that this affected only Puppet's Hiera lookup and not EYAML
  itself; on the command-line, the eyaml command would not show the extra
  newline character.  The yaml-get command was also not affected, making it
  very difficult to set up a unit-test for this case.

2.3.5:
Bug Fixes:
* Certain YAML constructs trigger AssertionErrors in ruamel.yaml during YAML
  data writes.  This was causing yaml-set to generate empty files.  Until
  https://sourceforge.net/p/ruamel-yaml/tickets/351/ is fixed, this patch
  will revert the file contents to mitigate data loss under these conditions.
  A specific test has been created to detect when the upstream issue is fixed.

2.3.4:
Bug Fixes:
* Minor security patch:  Python already makes non-shell subprocess calls safe
  (mitigating shell command injection).  This patch makes that already-present
  protection explicit rather than implicit.

2.3.3:
Bug Fixes:
* Subtraction Collector math had no effect when the RHS was a list of scalar
  values (because LHS was a list of NodeCoords, so comparison was always
  false).  Also reduced O(3N) to O(2N) during Collector subtraction.

Enhancements:
* The console logger's debug method now includes the type of each element in a
  list while it is being dumped.

2.3.2:
Bug Fixes:
* Subtraction Collector math crashed when the RHS result was non-iterable.

2.3.1:
Bug Fixes:
* Under certain conditions, some YAML changes were affecting unexpected nodes
  which had identical original values.
* YAMLValueFormats.DEFAULT was identifying all CLI-supplied values as String
  rather than their most-likely data-type.

API COMPATIBILITY WARNING:
Previous versions of the library returned only selected data nodes.  Now,
instead of data nodes, NodeCoords objects are returned.  This is necessary in
order to resolve Issue #44, which was caused by Python over-aggressively
optimizing memory, making non-String data nodes references to any other node
with the same value.  This made changing exactly one of those data nodes
impossible because all nodes with the same original value would change with it.
Now, the NodeCoords class carries DOM tracking data along with each data
node making precise node changes possible.  However, your queries will now
return this more complex additional data.  In order to evaluate just the data,
please refer to this before-and-after example:

BEFORE:
for node in processor.get_values(yaml_path):
    do_something_with(node)

AFTER:
for node_coordinate in processor.get_values(yaml_path):
    do_something_with(node_coordinate.node)

If you need to recursively remove DOM tracking data from the results, a new
utility function is available:  func.unwrap_node_coords(data).  Note however
that you need that tracking data in order to change data within the DOM.

This does not affect the output of the sample command-line utilities.

2.3.0:
Bug Fixes:
* The get_yaml_data helper function now contains ruamel.yaml errors/warnings
  without disrupting calling context handlers.

Enhancements:
* yaml-paths version 0.2.0 now has more detailed output control, trading
  --pathonly for --values, --nofile, --noexpression, and --noyamlpath.

2.2.0:
Bug Fixes:
* YAML construction errors are now caught and more cleanly reported by all
  command-line tools.

Enhancements:
* yaml-paths version 0.1.0 now has more specific flags, enabling:
  * more precise handling of anchors in YAML data, and
  * expanding parent node results to instead return all their child leaf nodes.

2.1.1:
Bug Fixes:
* yaml-paths was recursing into nodes for which the name had already matched,
  causing unnecessary search results.  Version 0.0.2 fixes this; when a node is
  matched by name, any children are ignored because they will have already been
  yielded as the parent node's value.

2.1.0:
Enhancements:
* Added a new yaml-paths command-line tool.  In short, it enables searching
  YAML/Compatible files, returning YAML Paths for any matches.  As an Alpha-
  grade tool, it is being released at version 0.0.1.  Feedback welcome!
* All command-line tools which accept --pathsep now accept symbolic seperators
  rather than only names; so, --pathsep=/ is idental to --pathsep=fslash, etc.
  Minor changes were also made to all command-line tools to consolidate some
  repeat code.  Each has a version bump to reflect this minor refactoring
  effort.

2.0.2:
Bug Fixes:
* eyaml-rotate-keys was broken by the refactoring for 2.0.0.  eyaml-rotate-keys
  v1.0.2 restores functionality.

Enhancements:
* Command-line tools are now managed via pip as entry_points/console_scripts
  rather than external binaries.  This enables superior cross-platform
  compatibility as well as unit testing.  As such, all of the CLI tools have
  been updated pursuant to (generally trivial, excepting eyaml-rotate-keys)
  issues discovered during their newfound CI tests.

2.0.1:
Bug Fixes:
* yaml-set v1.0.4 lost track of EYAML block formatting between read and write,
  causing replacement values to use unexpected formatting.  This is fixed in
  yaml-set v.1.0.5.

2.0.0:
Enhancements:
* Added Collectors to YAML Path expressions.  These take the form of "(YAML
  Path)" -- parenthesis () are used to demarcate each Collector -- resulting in
  a list of zero or more matches for the sub-query.  Operators between
  Collectors include + and -, like "(...)+(...)", "(...)-(...)", and nested
  Collectors are possible, like "(...)-((...)+(...))".  Collectors may appear
  anywhere within the outer YAML Path, effectively setting the point within the
  data at which each Collector is rooted.
* A major code refactoring was undertaken to break YAMLPath out as its own class
  and improve code quality (per mypy and pylint).

Bug Fixes:
* yaml-set v1.0.4 now implies --mustexist when --saveto is set.  Otherwise,
  --saveto was trying to save nothing when --change (without --mustexist)
  pointed nowhere.

1.2.5:
Bug Fixes:
* yaml-set v1.0.3 no longer requires --privatekey unless decryption is requested
  via enabling --check.  As a side-effect, the script will also no longer ignore
  requests to set the same value as was already set.

1.2.4:
Bug Fixes:
* yaml-set v1.0.2 now preserves newlines for pre-folded EYAML values when saving
  the old encrypted value to another node.
* ruamel.yaml v0.15.96 is now the minimum acceptable version in order to adopt
  better round-trip editing.

1.2.3
Enhancements:
* Set minimum compatible versions of Python and ruamel.yaml in order to ensure
  users experience the expected behaviors.

1.2.2
Enhancements:
* Array element selection can now be specified by either the usual [#] notation
  or a bare integer.  Thus, the following are all identical:
  array[1]
  array.1
  /array/1

1.2.1
Enhancements:
* Some exception/error messages have been updated to print the entire original
  -- albeit parsed -- YAML Path in addition to the present segment under
  evaluation.

Bug Fixes:
* yaml-get version 1.0.2 now converts new-lines into "\n" character sequences
  when writing output so that multi-line values remain one-result-per-line.
* Use of escape symbols for unusual characters (where demarcation would usually
  be more intuitive) is now preserved.  Thus, these two search phrases are now
  identical:
    array[.%" can't "]
    array[.%\ can\'t\ ]
* The issue preventing some YAML Paths from being printable after parsing has
  been fixed.  Valid, parsed YAML Paths now correctly print into a re-parsable
  form even with weird sequences and escapes.  Note that superfluous whitespace
  and other symbols are still removed or escaped when the YAML Path is printed,
  so:
    term [ key == "Superfluous spaces aren\'t kept." ]
  correctly parses and prints as:
    term[key=Superfluous\ spaces\ aren\'t\ kept.]

1.2.0
Enhancements:
* A new search operator, :, now enables capturing slices of Arrays (by 0-based
  element number) and Hashes (by alphanumeric key-name).  This looks like:
  "some::array[2:15]" or "some::hash[beta:gamma]".
* yaml-get now returns JSON instead of "pretty Python" data objects when the
  search returns complex data types (Arrays and Hashes).  This change makes the
  result more portable to non-Python consumers and ensures the result will be
  one per line.
* The separator used for identifying Hash sub-keys can now be customized.  If
  you prefer your paths to look like "/hash/sub/key" rather than "hash.sub.key",
  you can now have it your way.  For now, only . and / are allowed.  The
  seperator can be either strictly specified or automatically inferred by
  whether the first character of a given YAML Path is /.  Command-line tools
  like yaml-get and yaml-set have a new --pathsep argument for this; the default
  is "auto" and can be set to "fslash" (/) or "dot" (.).

Bug Fixes:
* EYAML on Windows now works when a batch file is used to wrap the Ruby `eyaml`
  command.

Known Issues:
* Escape symbols in YAML Paths parse correctly and will be properly processed,
  resulting in retriving or setting the expected data.  However, the parsed
  path cannot be stringified back to its original form (with escape symbols).
  This issue affects only logging/printing of the post-parsed path.  A unit test
  has been created to track this issue, but it is marked xfail until such time
  as someone is willing to tackle this (very) low priority issue.  Until then,
  developers should try to print the pre-parsed version of their paths rather
  than rely exclusively on Parser.str_path().  Further, don't do this:
    1. Accept or take a string path that has escaped characters.
    2. Parse that path.
    3. Stringify the parsed path.
    4. Parse the stringified, parsed path.  This is silly, anyway because you
       already have the first (good) parsed result at step 2.
    5. Try to use this parsed-stringified-parsed path result for anything.
       Instead, only use the first parsed result that you got at step 2.

1.1.2
Bug fixes:
* When the YAML Path is fully quoted -- a known side-effect of using Jenkins and
  trying to responsibly quote any part of an argument to a shell command -- the
  visual feedback failed to show the user that the parsed version of the YAML
  Path was (correctly) treated as one whole KEY.  While this is not what most
  users should expect, it is correct because YAML Path cannot safely make any
  assumptions as to whether the quoting was deliberate or unintentional.  Now,
  the stringified version of affected YAML Paths very clearly injects escape
  symbols for otherwise intentional special symbols, clearly alerting the user
  that a probable issue is afoot.
* When instructed to `--save` old values, the yaml-set binary was saving only
  decrypted versions of the original values.  It now preserves the original
  encrypted form while still performing other requested or necessary tests
  against the decrypted value.

1.1.1
Bug fixes:
* The . search operand was limited to only Hash key-names; it now also enables
  searching Array elements.

1.1.0
Added support for Regular Expressions as a search mechanism against Hash keys
and values.  Also increased unit test coverage and fixed some bugs in that
effort.

1.0.0
Initial release.  All features are belived to be working as expected, backed by
comprehensive unit tests and my own in-production use of the bundled
command-line tools.  Of course, not all edge-cases can be predicted, so if you
manage to find a bug, please report it!  Feature requests are always welcome, as
well.  That said, Pull Requests are always the best way to contribute!<|MERGE_RESOLUTION|>--- conflicted
+++ resolved
@@ -1,11 +1,10 @@
-<<<<<<< HEAD
 3.7.0
 Enhancements:
 * Add a new Collector Math Operator:  & (intersection)
   As in set mathematics, this yields only elements of two collections which are
   common to both collections.  Unlike set mathematics, collections allow
   duplicate elements.
-=======
+
 3.6.9:
 Enhancements:
 * Partial support for updating bare Python dict and Python's native
@@ -54,7 +53,6 @@
   * CAUTION 2:  In order to support timestamp parsing, this project now depends
     on the python-dateutil library.  Be sure to install it!
   Thanks again go to https://github.com/AndydeCleyre!
->>>>>>> fdbcc0e8
 
 3.6.5
 Bug Fixes:
